--- conflicted
+++ resolved
@@ -615,11 +615,7 @@
 		break;
 	case NOUVEAU_GETPARAM_PCI_PHYSICAL:
 		if ( dev -> sg )
-<<<<<<< HEAD
-			getparam->value=(uint64_t) (uintptr_t) dev->sg->virtual;
-=======
 			getparam->value=(unsigned long)dev->sg->virtual;
->>>>>>> 6e8a2cff
 		else
 		     {
 		     DRM_ERROR("Requested PCIGART address, while no PCIGART was created\n");
