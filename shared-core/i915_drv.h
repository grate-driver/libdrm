/* i915_drv.h -- Private header for the I915 driver -*- linux-c -*-
 */
/*
 *
 * Copyright 2003 Tungsten Graphics, Inc., Cedar Park, Texas.
 * All Rights Reserved.
 *
 * Permission is hereby granted, free of charge, to any person obtaining a
 * copy of this software and associated documentation files (the
 * "Software"), to deal in the Software without restriction, including
 * without limitation the rights to use, copy, modify, merge, publish,
 * distribute, sub license, and/or sell copies of the Software, and to
 * permit persons to whom the Software is furnished to do so, subject to
 * the following conditions:
 *
 * The above copyright notice and this permission notice (including the
 * next paragraph) shall be included in all copies or substantial portions
 * of the Software.
 *
 * THE SOFTWARE IS PROVIDED "AS IS", WITHOUT WARRANTY OF ANY KIND, EXPRESS
 * OR IMPLIED, INCLUDING BUT NOT LIMITED TO THE WARRANTIES OF
 * MERCHANTABILITY, FITNESS FOR A PARTICULAR PURPOSE AND NON-INFRINGEMENT.
 * IN NO EVENT SHALL TUNGSTEN GRAPHICS AND/OR ITS SUPPLIERS BE LIABLE FOR
 * ANY CLAIM, DAMAGES OR OTHER LIABILITY, WHETHER IN AN ACTION OF CONTRACT,
 * TORT OR OTHERWISE, ARISING FROM, OUT OF OR IN CONNECTION WITH THE
 * SOFTWARE OR THE USE OR OTHER DEALINGS IN THE SOFTWARE.
 *
 */

#ifndef _I915_DRV_H_
#define _I915_DRV_H_

/* General customization:
 */

#include "intel_bios.h"

#define DRIVER_AUTHOR		"Tungsten Graphics, Inc."

#define DRIVER_NAME		"i915"
#define DRIVER_DESC		"Intel Graphics"
#define DRIVER_DATE		"20080611"

#if defined(__linux__)
#define I915_HAVE_FENCE
#define I915_HAVE_BUFFER
#endif

/* Interface history:
 *
 * 1.1: Original.
 * 1.2: Add Power Management
 * 1.3: Add vblank support
 * 1.4: Fix cmdbuffer path, add heap destroy
 * 1.5: Add vblank pipe configuration
 * 1.6: - New ioctl for scheduling buffer swaps on vertical blank
 *      - Support vertical blank on secondary display pipe
 * 1.8: New ioctl for ARB_Occlusion_Query
 * 1.9: Usable page flipping and triple buffering
 * 1.10: Plane/pipe disentangling
 * 1.11: TTM superioctl
 * 1.12: TTM relocation optimization
 */
#define DRIVER_MAJOR		1
#if defined(I915_HAVE_FENCE) && defined(I915_HAVE_BUFFER)
#define DRIVER_MINOR		14
#else
#define DRIVER_MINOR		6
#endif
#define DRIVER_PATCHLEVEL	0

enum pipe {
    PIPE_A = 0,
    PIPE_B,
};

#ifdef I915_HAVE_BUFFER
#define I915_MAX_VALIDATE_BUFFERS 4096
struct drm_i915_validate_buffer;
#endif

struct drm_i915_ring_buffer {
	int tail_mask;
	unsigned long Size;
	u8 *virtual_start;
	int head;
	int tail;
	int space;
	drm_local_map_t map;
	struct drm_gem_object *ring_obj;
};

struct mem_block {
	struct mem_block *next;
	struct mem_block *prev;
	int start;
	int size;
	struct drm_file *file_priv; /* NULL: free, -1: heap, other: real files */
};

struct drm_i915_vbl_swap {
	struct list_head head;
	drm_drawable_t drw_id;
	unsigned int plane;
	unsigned int sequence;
	int flip;
	struct drm_minor *minor;
};

<<<<<<< HEAD
struct drm_i915_master_private {
=======
#ifdef __linux__
struct opregion_header;
struct opregion_acpi;
struct opregion_swsci;
struct opregion_asle;

struct intel_opregion {
	struct opregion_header *header;
	struct opregion_acpi *acpi;
	struct opregion_swsci *swsci;
	struct opregion_asle *asle;

	int enabled;
};
#endif

typedef struct drm_i915_private {
>>>>>>> 95c02743
	drm_local_map_t *sarea;
	struct drm_i915_sarea *sarea_priv;
};
	
struct drm_i915_private {
        struct drm_device *dev;

	drm_local_map_t *mmio_map;

	unsigned long mmiobase;
	unsigned long mmiolen;

	struct drm_i915_ring_buffer ring;

	struct drm_dma_handle *status_page_dmah;
	dma_addr_t dma_status_page;
	uint32_t counter;
	uint32_t hws_agpoffset;
	drm_local_map_t hws_map;
	void *hws_vaddr;
	struct drm_memrange_node *hws;

	unsigned int cpp;

	wait_queue_head_t irq_queue;
	atomic_t irq_received;

	int tex_lru_log_granularity;
	int allow_batchbuffer;
	struct mem_block *agp_heap;
	unsigned int sr01, adpa, ppcr, dvob, dvoc, lvds;
	int vblank_pipe;
	DRM_SPINTYPE user_irq_lock;
	int user_irq_refcount;
	int fence_irq_on;
	uint32_t irq_mask_reg;
	int irq_enabled;
	struct workqueue_struct *wq;

	bool cursor_needs_physical;

	struct drm_memrange vram;

#ifdef I915_HAVE_FENCE
	uint32_t flush_sequence;
	uint32_t flush_flags;
	uint32_t flush_pending;
	uint32_t saved_flush_status;
#endif
#ifdef I915_HAVE_BUFFER
	void *agp_iomap;
	unsigned int max_validate_buffers;
	struct mutex cmdbuf_mutex;
	u32 stolen_base;
	struct drm_i915_validate_buffer *val_bufs;
#endif

	DRM_SPINTYPE swaps_lock;
	struct drm_i915_vbl_swap vbl_swaps;
	unsigned int swaps_pending;

	/* LVDS info */
	int backlight_duty_cycle;  /* restore backlight to this value */
	bool panel_wants_dither;
	struct drm_display_mode *panel_fixed_mode;
	struct drm_display_mode *vbt_mode; /* if any */

#if defined(I915_HAVE_BUFFER) && defined(DRI2)
	/* DRI2 sarea */
	struct drm_gem_object *sarea_object;
        struct drm_bo_kmap_obj sarea_kmap;
#endif

<<<<<<< HEAD
	/* Feature bits from the VBIOS */
	int int_tv_support:1;
	int lvds_dither:1;
	int lvds_vbt:1;
	int int_crt_support:1;

	struct {
		struct drm_memrange gtt_space;

		/**
		 * List of objects currently involved in rendering from the
		 * ringbuffer.
		 *
		 * A reference is held on the buffer while on this list.
		 */
		struct list_head active_list;

		/**
		 * List of objects which are not in the ringbuffer but which
		 * still have a write_domain which needs to be flushed before
		 * unbinding.
		 *
		 * A reference is held on the buffer while on this list.
		 */
		struct list_head flushing_list;

		/**
		 * LRU list of objects which are not in the ringbuffer and
		 * are ready to unbind, but are still in the GTT.
		 *
		 * A reference is not held on the buffer while on this list,
		 * as merely being GTT-bound shouldn't prevent its being
		 * freed, and we'll pull it off the list in the free path.
		 */
		struct list_head inactive_list;

		/**
		 * List of breadcrumbs associated with GPU requests currently
		 * outstanding.
		 */
		struct list_head request_list;

		/**
		 * We leave the user IRQ off as much as possible,
		 * but this means that requests will finish and never
		 * be retired once the system goes idle. Set a timer to
		 * fire periodically while the ring is running. When it
		 * fires, go retire requests.
		 */
		struct delayed_work retire_work;
		
		uint32_t next_gem_seqno;

		/**
		 * Waiting sequence number, if any
		 */
		uint32_t waiting_gem_seqno;
	
		/**
		 * Last seq seen at irq time
		 */
		uint32_t irq_gem_seqno;

		/**
		 * Flag if the X Server, and thus DRM, is not currently in
		 * control of the device.
		 *
		 * This is set between LeaveVT and EnterVT.  It needs to be
		 * replaced with a semaphore.  It also needs to be
		 * transitioned away from for kernel modesetting.
		 */
		int suspended;

		/**
		 * Flag if the hardware appears to be wedged.
		 *
		 * This is set when attempts to idle the device timeout.
		 * It prevents command submission from occuring and makes
		 * every pending request fail
		 */
		int wedged;
	} mm;

	struct work_struct user_interrupt_task;
=======
#ifdef __linux__
	struct intel_opregion opregion;
#endif
>>>>>>> 95c02743

	/* Register state */
	u8 saveLBB;
	u32 saveDSPACNTR;
	u32 saveDSPBCNTR;
	u32 saveDSPARB;
	u32 savePIPEACONF;
	u32 savePIPEBCONF;
	u32 savePIPEASRC;
	u32 savePIPEBSRC;
	u32 saveFPA0;
	u32 saveFPA1;
	u32 saveDPLL_A;
	u32 saveDPLL_A_MD;
	u32 saveHTOTAL_A;
	u32 saveHBLANK_A;
	u32 saveHSYNC_A;
	u32 saveVTOTAL_A;
	u32 saveVBLANK_A;
	u32 saveVSYNC_A;
	u32 saveBCLRPAT_A;
	u32 savePIPEASTAT;
	u32 saveDSPASTRIDE;
	u32 saveDSPASIZE;
	u32 saveDSPAPOS;
	u32 saveDSPAADDR;
	u32 saveDSPASURF;
	u32 saveDSPATILEOFF;
	u32 savePFIT_PGM_RATIOS;
	u32 saveBLC_PWM_CTL;
	u32 saveBLC_PWM_CTL2;
	u32 saveFPB0;
	u32 saveFPB1;
	u32 saveDPLL_B;
	u32 saveDPLL_B_MD;
	u32 saveHTOTAL_B;
	u32 saveHBLANK_B;
	u32 saveHSYNC_B;
	u32 saveVTOTAL_B;
	u32 saveVBLANK_B;
	u32 saveVSYNC_B;
	u32 saveBCLRPAT_B;
	u32 savePIPEBSTAT;
	u32 saveDSPBSTRIDE;
	u32 saveDSPBSIZE;
	u32 saveDSPBPOS;
	u32 saveDSPBADDR;
	u32 saveDSPBSURF;
	u32 saveDSPBTILEOFF;
	u32 saveVGA0;
	u32 saveVGA1;
	u32 saveVGA_PD;
	u32 saveVGACNTRL;
	u32 saveADPA;
	u32 saveLVDS;
	u32 savePP_ON_DELAYS;
	u32 savePP_OFF_DELAYS;
	u32 saveDVOA;
	u32 saveDVOB;
	u32 saveDVOC;
	u32 savePP_ON;
	u32 savePP_OFF;
	u32 savePP_CONTROL;
	u32 savePP_DIVISOR;
	u32 savePFIT_CONTROL;
	u32 save_palette_a[256];
	u32 save_palette_b[256];
	u32 saveFBC_CFB_BASE;
	u32 saveFBC_LL_BASE;
	u32 saveFBC_CONTROL;
	u32 saveFBC_CONTROL2;
	u32 saveIER;
	u32 saveIIR;
	u32 saveIMR;
	u32 saveCACHE_MODE_0;
	u32 saveD_STATE;
	u32 saveCG_2D_DIS;
	u32 saveMI_ARB_STATE;
	u32 saveSWF0[16];
	u32 saveSWF1[16];
	u32 saveSWF2[3];
	u8 saveMSR;
	u8 saveSR[8];
	u8 saveGR[25];
	u8 saveAR_INDEX;
	u8 saveAR[21];
	u8 saveDACMASK;
	u8 saveDACDATA[256*3]; /* 256 3-byte colors */
	u8 saveCR[37];
};

struct drm_i915_file_private {
	struct {
		uint32_t last_gem_seqno;
		uint32_t last_gem_throttle_seqno;
	} mm;
};

enum intel_chip_family {
	CHIP_I8XX = 0x01,
	CHIP_I9XX = 0x02,
	CHIP_I915 = 0x04,
	CHIP_I965 = 0x08,
};

/** driver private structure attached to each drm_gem_object */
struct drm_i915_gem_object {
	struct drm_gem_object *obj;

	/** Current space allocated to this object in the GTT, if any. */
	struct drm_memrange_node *gtt_space;

	/** This object's place on the active/flushing/inactive lists */
	struct list_head list;

	/**
	 * This is set if the object is on the active or flushing lists
	 * (has pending rendering), and is not set if it's on inactive (ready
	 * to be unbound).
	 */
	int active;

	/**
	 * This is set if the object has been written to since last bound
	 * to the GTT
	 */
	int dirty;

	/** AGP memory structure for our GTT binding. */
	DRM_AGP_MEM *agp_mem;

	struct page **page_list;

	/**
	 * Current offset of the object in GTT space.
	 *
	 * This is the same as gtt_space->start
	 */
	uint32_t gtt_offset;

	/** Boolean whether this object has a valid gtt offset. */
	int gtt_bound;

	/** How many users have pinned this object in GTT space */
	int pin_count;

	/** Breadcrumb of last rendering to the buffer. */
	uint32_t last_rendering_seqno;
};

/**
 * Request queue structure.
 *
 * The request queue allows us to note sequence numbers that have been emitted
 * and may be associated with active buffers to be retired.
 *
 * By keeping this list, we can avoid having to do questionable
 * sequence-number comparisons on buffer last_rendering_seqnos, and associate
 * an emission time with seqnos for tracking how far ahead of the GPU we are.
 */
struct drm_i915_gem_request {
	/** GEM sequence number associated with this request. */
	uint32_t seqno;

	/** Time at which this request was emitted, in jiffies. */
	unsigned long emitted_jiffies;

	/** Cache domains that were flushed at the start of the request. */
	uint32_t flush_domains;

	struct list_head list;
};

extern struct drm_ioctl_desc i915_ioctls[];
extern int i915_max_ioctl;

extern int i915_master_create(struct drm_device *dev, struct drm_master *master);
extern void i915_master_destroy(struct drm_device *dev, struct drm_master *master);
				/* i915_dma.c */
extern void i915_kernel_lost_context(struct drm_device * dev);
extern int i915_driver_load(struct drm_device *, unsigned long flags);
extern int i915_driver_unload(struct drm_device *dev);
extern void i915_driver_lastclose(struct drm_device * dev);
extern int i915_driver_open(struct drm_device *dev, struct drm_file *file_priv);
extern void i915_driver_preclose(struct drm_device *dev,
				 struct drm_file *file_priv);
extern void i915_driver_postclose(struct drm_device *dev,
				  struct drm_file *file_priv);
extern int i915_driver_device_is_agp(struct drm_device * dev);
extern long i915_compat_ioctl(struct file *filp, unsigned int cmd,
			      unsigned long arg);
extern void i915_emit_breadcrumb(struct drm_device *dev);
extern void i915_dispatch_flip(struct drm_device * dev, int pipes, int sync);
extern int i915_emit_mi_flush(struct drm_device *dev, uint32_t flush);
extern int i915_driver_firstopen(struct drm_device *dev);
extern int i915_do_cleanup_pageflip(struct drm_device *dev);
extern int i915_dma_cleanup(struct drm_device *dev);
extern int i915_dispatch_batchbuffer(struct drm_device * dev,
				     drm_i915_batchbuffer_t * batch);
extern int i915_quiescent(struct drm_device *dev);

int i915_emit_box(struct drm_device * dev,
		  struct drm_clip_rect __user * boxes,
		  int i, int DR1, int DR4);

/* i915_irq.c */
extern int i915_irq_emit(struct drm_device *dev, void *data,
			 struct drm_file *file_priv);
extern int i915_irq_wait(struct drm_device *dev, void *data,
			 struct drm_file *file_priv);

extern irqreturn_t i915_driver_irq_handler(DRM_IRQ_ARGS);
extern void i915_driver_irq_preinstall(struct drm_device * dev);
extern int i915_driver_irq_postinstall(struct drm_device * dev);
extern void i915_driver_irq_uninstall(struct drm_device * dev);
extern void i915_enable_interrupt(struct drm_device *dev);
extern int i915_vblank_pipe_set(struct drm_device *dev, void *data,
				struct drm_file *file_priv);
extern int i915_vblank_pipe_get(struct drm_device *dev, void *data,
				struct drm_file *file_priv);
extern int i915_emit_irq(struct drm_device * dev);
extern void i915_enable_interrupt (struct drm_device *dev);
extern int i915_wait_irq(struct drm_device * dev, int irq_nr);
extern int i915_enable_vblank(struct drm_device *dev, int crtc);
extern void i915_disable_vblank(struct drm_device *dev, int crtc);
extern u32 i915_get_vblank_counter(struct drm_device *dev, int crtc);
extern int i915_vblank_swap(struct drm_device *dev, void *data,
			    struct drm_file *file_priv);
extern void i915_user_irq_on(struct drm_device *dev);
extern void i915_user_irq_off(struct drm_device *dev);

/* i915_mem.c */
extern int i915_mem_alloc(struct drm_device *dev, void *data,
			  struct drm_file *file_priv);
extern int i915_mem_free(struct drm_device *dev, void *data,
			 struct drm_file *file_priv);
extern int i915_mem_init_heap(struct drm_device *dev, void *data,
			      struct drm_file *file_priv);
extern int i915_mem_destroy_heap(struct drm_device *dev, void *data,
				 struct drm_file *file_priv);
extern void i915_mem_takedown(struct mem_block **heap);
extern void i915_mem_release(struct drm_device * dev,
			     struct drm_file *file_priv,
			     struct mem_block *heap);

/* i915_suspend.c */
extern int i915_save_state(struct drm_device *dev);
extern int i915_restore_state(struct drm_device *dev);

#ifdef I915_HAVE_FENCE
/* i915_fence.c */
extern void i915_fence_handler(struct drm_device *dev);
extern void i915_invalidate_reported_sequence(struct drm_device *dev);

#endif

#if defined(I915_HAVE_BUFFER) && defined(I915_TTM)
/* i915_buffer.c */
extern struct drm_ttm_backend *i915_create_ttm_backend_entry(struct drm_device *dev);
extern int i915_fence_type(struct drm_buffer_object *bo, uint32_t *fclass,
			   uint32_t *type);
extern int i915_invalidate_caches(struct drm_device *dev, uint64_t buffer_flags);
extern int i915_init_mem_type(struct drm_device *dev, uint32_t type,
			       struct drm_mem_type_manager *man);
extern uint64_t i915_evict_flags(struct drm_buffer_object *bo);
extern int i915_move(struct drm_buffer_object *bo, int evict,
		int no_wait, struct drm_bo_mem_reg *new_mem);
void i915_flush_ttm(struct drm_ttm *ttm);
#endif /* ttm */
#ifdef I915_HAVE_BUFFER
/* i915_execbuf.c */
int i915_execbuffer(struct drm_device *dev, void *data,
				   struct drm_file *file_priv);
/* i915_gem.c */
int i915_gem_init_ioctl(struct drm_device *dev, void *data,
			struct drm_file *file_priv);
int i915_gem_create_ioctl(struct drm_device *dev, void *data,
			  struct drm_file *file_priv);
int i915_gem_pread_ioctl(struct drm_device *dev, void *data,
			 struct drm_file *file_priv);
int i915_gem_pwrite_ioctl(struct drm_device *dev, void *data,
			  struct drm_file *file_priv);
int i915_gem_mmap_ioctl(struct drm_device *dev, void *data,
			struct drm_file *file_priv);
int i915_gem_set_domain_ioctl(struct drm_device *dev, void *data,
			      struct drm_file *file_priv);
int i915_gem_sw_finish_ioctl(struct drm_device *dev, void *data,
			     struct drm_file *file_priv);
int i915_gem_execbuffer(struct drm_device *dev, void *data,
			struct drm_file *file_priv);
int i915_gem_pin_ioctl(struct drm_device *dev, void *data,
		       struct drm_file *file_priv);
int i915_gem_unpin_ioctl(struct drm_device *dev, void *data,
			 struct drm_file *file_priv);
int i915_gem_busy_ioctl(struct drm_device *dev, void *data,
			struct drm_file *file_priv);
int i915_gem_throttle_ioctl(struct drm_device *dev, void *data,
			    struct drm_file *file_priv);
int i915_gem_entervt_ioctl(struct drm_device *dev, void *data,
			   struct drm_file *file_priv);
int i915_gem_leavevt_ioctl(struct drm_device *dev, void *data,
			   struct drm_file *file_priv);
int i915_gem_proc_init(struct drm_minor *minor);
void i915_gem_proc_cleanup(struct drm_minor *minor);
int i915_gem_init_object(struct drm_gem_object *obj);
void i915_gem_free_object(struct drm_gem_object *obj);
int i915_gem_object_pin(struct drm_gem_object *obj, uint32_t alignment);
void i915_gem_object_unpin(struct drm_gem_object *obj);
void i915_gem_lastclose(struct drm_device *dev);
uint32_t i915_get_gem_seqno(struct drm_device *dev);
void i915_gem_retire_requests(struct drm_device *dev);
int i915_gem_init_ringbuffer(struct drm_device *dev);
void i915_gem_cleanup_ringbuffer(struct drm_device *dev);
int i915_gem_do_init(struct drm_device *dev, unsigned long start,
		     unsigned long end);
void i915_gem_retire_work_handler(struct work_struct *work);
#endif

extern unsigned int i915_fbpercrtc;

#ifdef __linux__
/* i915_opregion.c */
extern int intel_opregion_init(struct drm_device *dev);
extern void intel_opregion_free(struct drm_device *dev);
extern void opregion_asle_intr(struct drm_device *dev);
extern void opregion_enable_asle(struct drm_device *dev);
#endif

#ifdef __linux__
#if LINUX_VERSION_CODE < KERNEL_VERSION(2,6,25)
extern void intel_init_chipset_flush_compat(struct drm_device *dev);
extern void intel_fini_chipset_flush_compat(struct drm_device *dev);
#endif
#endif


/* modesetting */
extern void intel_modeset_init(struct drm_device *dev);
extern void intel_modeset_cleanup(struct drm_device *dev);


#define I915_READ(reg)          DRM_READ32(dev_priv->mmio_map, (reg))
#define I915_WRITE(reg,val)     DRM_WRITE32(dev_priv->mmio_map, (reg), (val))
#define I915_READ16(reg)	DRM_READ16(dev_priv->mmio_map, (reg))
#define I915_WRITE16(reg,val)	DRM_WRITE16(dev_priv->mmio_map, (reg), (val))
#define I915_READ8(reg)		DRM_READ8(dev_priv->mmio_map, (reg))
#define I915_WRITE8(reg,val)	DRM_WRITE8(dev_priv->mmio_map, (reg), (val))

#if defined(__FreeBSD__)
typedef boolean_t bool;
#endif

#define I915_VERBOSE 0
#define I915_RING_VALIDATE 0

#define PRIMARY_RINGBUFFER_SIZE         (128*1024)

#define PRIMARY_RINGBUFFER_SIZE         (128*1024)

#define RING_LOCALS	unsigned int outring, ringmask, outcount; \
			volatile char *virt;

#if I915_RING_VALIDATE
void i915_ring_validate(struct drm_device *dev, const char *func, int line);
#define I915_RING_DO_VALIDATE(dev) i915_ring_validate(dev, __FUNCTION__, __LINE__)
#else
#define I915_RING_DO_VALIDATE(dev)
#endif

#define BEGIN_LP_RING(n) do {				\
	if (I915_VERBOSE)				\
		DRM_DEBUG("BEGIN_LP_RING(%d)\n",	\
	                         (n));		        \
	I915_RING_DO_VALIDATE(dev);			\
	if (dev_priv->ring.space < (n)*4)                      \
		i915_wait_ring(dev, (n)*4, __FUNCTION__);      \
	outcount = 0;					\
	outring = dev_priv->ring.tail;			\
	ringmask = dev_priv->ring.tail_mask;		\
	virt = dev_priv->ring.virtual_start;		\
} while (0)

#define OUT_RING(n) do {					\
	if (I915_VERBOSE) DRM_DEBUG("   OUT_RING %x\n", (int)(n));	\
	*(volatile unsigned int *)(virt + outring) = (n);		\
	outcount++;						\
	outring += 4;						\
	outring &= ringmask;					\
} while (0)

#define ADVANCE_LP_RING() do {						\
	if (I915_VERBOSE) DRM_DEBUG("ADVANCE_LP_RING %x\n", outring);	\
	I915_RING_DO_VALIDATE(dev);					\
	dev_priv->ring.tail = outring;					\
	dev_priv->ring.space -= outcount * 4;				\
	I915_WRITE(PRB0_TAIL, outring);			\
} while(0)

extern int i915_wait_ring(struct drm_device * dev, int n, const char *caller);

/*
 * The Bridge device's PCI config space has information about the
 * fb aperture size and the amount of pre-reserved memory.
 */
#define INTEL_GMCH_CTRL		0x52
#define INTEL_GMCH_ENABLED	0x4
#define INTEL_GMCH_MEM_MASK	0x1
#define INTEL_GMCH_MEM_64M	0x1
#define INTEL_GMCH_MEM_128M	0

#define INTEL_855_GMCH_GMS_MASK		(0x7 << 4)
#define INTEL_855_GMCH_GMS_DISABLED	(0x0 << 4)
#define INTEL_855_GMCH_GMS_STOLEN_1M	(0x1 << 4)
#define INTEL_855_GMCH_GMS_STOLEN_4M	(0x2 << 4)
#define INTEL_855_GMCH_GMS_STOLEN_8M	(0x3 << 4)
#define INTEL_855_GMCH_GMS_STOLEN_16M	(0x4 << 4)
#define INTEL_855_GMCH_GMS_STOLEN_32M	(0x5 << 4)

#define INTEL_915G_GMCH_GMS_STOLEN_48M	(0x6 << 4)
#define INTEL_915G_GMCH_GMS_STOLEN_64M	(0x7 << 4)

/* PCI config space */

#define HPLLCC	0xc0 /* 855 only */
#define   GC_CLOCK_CONTROL_MASK		(3 << 0)
#define   GC_CLOCK_133_200		(0 << 0)
#define   GC_CLOCK_100_200		(1 << 0)
#define   GC_CLOCK_100_133		(2 << 0)
#define   GC_CLOCK_166_250		(3 << 0)
#define GCFGC	0xf0 /* 915+ only */
#define   GC_LOW_FREQUENCY_ENABLE	(1 << 7)
#define   GC_DISPLAY_CLOCK_190_200_MHZ	(0 << 4)
#define   GC_DISPLAY_CLOCK_333_MHZ	(4 << 4)
#define   GC_DISPLAY_CLOCK_MASK		(7 << 4)
#define LBB	0xf4

/* VGA stuff */

#define VGA_ST01_MDA 0x3ba
#define VGA_ST01_CGA 0x3da

#define VGA_MSR_WRITE 0x3c2
#define VGA_MSR_READ 0x3cc
#define   VGA_MSR_MEM_EN (1<<1)
#define   VGA_MSR_CGA_MODE (1<<0)

#define VGA_SR_INDEX 0x3c4
#define VGA_SR_DATA 0x3c5

#define VGA_AR_INDEX 0x3c0
#define   VGA_AR_VID_EN (1<<5)
#define VGA_AR_DATA_WRITE 0x3c0
#define VGA_AR_DATA_READ 0x3c1

#define VGA_GR_INDEX 0x3ce
#define VGA_GR_DATA 0x3cf
/* GR05 */
#define   VGA_GR_MEM_READ_MODE_SHIFT 3
#define     VGA_GR_MEM_READ_MODE_PLANE 1
/* GR06 */
#define   VGA_GR_MEM_MODE_MASK 0xc
#define   VGA_GR_MEM_MODE_SHIFT 2
#define   VGA_GR_MEM_A0000_AFFFF 0
#define   VGA_GR_MEM_A0000_BFFFF 1
#define   VGA_GR_MEM_B0000_B7FFF 2
#define   VGA_GR_MEM_B0000_BFFFF 3

#define VGA_DACMASK 0x3c6
#define VGA_DACRX 0x3c7
#define VGA_DACWX 0x3c8
#define VGA_DACDATA 0x3c9

#define VGA_CR_INDEX_MDA 0x3b4
#define VGA_CR_DATA_MDA 0x3b5
#define VGA_CR_INDEX_CGA 0x3d4
#define VGA_CR_DATA_CGA 0x3d5

/*
 * Memory interface instructions used by the kernel
<<<<<<< HEAD
 */
#define MI_INSTR(opcode, flags) (((opcode) << 23) | (flags))

#define MI_NOOP			MI_INSTR(0, 0)
#define MI_USER_INTERRUPT	MI_INSTR(0x02, 0)
#define MI_WAIT_FOR_EVENT       MI_INSTR(0x03, 0)
#define   MI_WAIT_FOR_PLANE_B_FLIP      (1<<6)
#define   MI_WAIT_FOR_PLANE_A_FLIP      (1<<2)
#define   MI_WAIT_FOR_PLANE_A_SCANLINES (1<<1)
#define MI_FLUSH		MI_INSTR(0x04, 0)
#define   MI_READ_FLUSH		(1 << 0)
#define   MI_EXE_FLUSH		(1 << 1)
#define   MI_NO_WRITE_FLUSH	(1 << 2)
#define   MI_SCENE_COUNT	(1 << 3) /* just increment scene count */
#define   MI_END_SCENE		(1 << 4) /* flush binner and incr scene count */
#define MI_BATCH_BUFFER_END	MI_INSTR(0x0a, 0)
#define MI_REPORT_HEAD		MI_INSTR(0x07, 0)
#define MI_LOAD_SCAN_LINES_INCL MI_INSTR(0x12, 0)
#define MI_STORE_DWORD_IMM	MI_INSTR(0x20, 1) /* used to have 1<<22? */
#define MI_STORE_DWORD_INDEX	MI_INSTR(0x21, 1)
#define   MI_STORE_DWORD_INDEX_SHIFT 2
#define MI_LOAD_REGISTER_IMM	MI_INSTR(0x22, 1)
#define MI_BATCH_BUFFER		MI_INSTR(0x30, 1)
#define   MI_BATCH_NON_SECURE	(1)
#define   MI_BATCH_NON_SECURE_I965 (1<<8)
#define MI_BATCH_BUFFER_START	MI_INSTR(0x31, 0)

#define BREADCRUMB_BITS 31
#define BREADCRUMB_MASK ((1U << BREADCRUMB_BITS) - 1)

#define READ_BREADCRUMB(dev_priv)  (((volatile u32*)(dev_priv->hws_vaddr))[5])

/**
 * Reads a dword out of the status page, which is written to from the command
 * queue by automatic updates, MI_REPORT_HEAD, MI_STORE_DATA_INDEX, or
 * MI_STORE_DATA_IMM.
 *
 * The following dwords have a reserved meaning:
 * 0: ISR copy, updated when an ISR bit not set in the HWSTAM changes.
 * 4: ring 0 head pointer
 * 5: ring 1 head pointer (915-class)
 * 6: ring 2 head pointer (915-class)
 *
 * The area from dword 0x10 to 0x3ff is available for driver usage.
 */
#define READ_HWSP(dev_priv, reg)  (((volatile u32*)(dev_priv->hws_vaddr))[reg])
#define I915_GEM_HWS_INDEX		0x10

=======
 */
#define MI_INSTR(opcode, flags) (((opcode) << 23) | (flags))

#define MI_NOOP			MI_INSTR(0, 0)
#define MI_USER_INTERRUPT	MI_INSTR(0x02, 0)
#define MI_WAIT_FOR_EVENT       MI_INSTR(0x03, 0)
#define   MI_WAIT_FOR_PLANE_B_FLIP      (1<<6)
#define   MI_WAIT_FOR_PLANE_A_FLIP      (1<<2)
#define   MI_WAIT_FOR_PLANE_A_SCANLINES (1<<1)
#define MI_FLUSH		MI_INSTR(0x04, 0)
#define   MI_READ_FLUSH		(1 << 0)
#define   MI_EXE_FLUSH		(1 << 1)
#define   MI_NO_WRITE_FLUSH	(1 << 2)
#define   MI_SCENE_COUNT	(1 << 3) /* just increment scene count */
#define   MI_END_SCENE		(1 << 4) /* flush binner and incr scene count */
#define MI_BATCH_BUFFER_END	MI_INSTR(0x0a, 0)
#define MI_REPORT_HEAD		MI_INSTR(0x07, 0)
#define MI_LOAD_SCAN_LINES_INCL MI_INSTR(0x12, 0)
#define MI_STORE_DWORD_IMM	MI_INSTR(0x20, 1)
#define   MI_MEM_VIRTUAL	(1 << 22) /* 965+ only */
#define MI_STORE_DWORD_INDEX	MI_INSTR(0x21, 1)
#define MI_LOAD_REGISTER_IMM	MI_INSTR(0x22, 1)
#define MI_BATCH_BUFFER		MI_INSTR(0x30, 1)
#define   MI_BATCH_NON_SECURE	(1)
#define   MI_BATCH_NON_SECURE_I965 (1<<8)
#define MI_BATCH_BUFFER_START	MI_INSTR(0x31, 0)

#define BREADCRUMB_BITS 31
#define BREADCRUMB_MASK ((1U << BREADCRUMB_BITS) - 1)

#define READ_BREADCRUMB(dev_priv)  (((volatile u32*)(dev_priv->hw_status_page))[5])

/**
 * Reads a dword out of the status page, which is written to from the command
 * queue by automatic updates, MI_REPORT_HEAD, MI_STORE_DATA_INDEX, or
 * MI_STORE_DATA_IMM.
 *
 * The following dwords have a reserved meaning:
 * 0: ISR copy, updated when an ISR bit not set in the HWSTAM changes.
 * 4: ring 0 head pointer
 * 5: ring 1 head pointer (915-class)
 * 6: ring 2 head pointer (915-class)
 *
 * The area from dword 0x10 to 0x3ff is available for driver usage.
 */
#define READ_HWSP(dev_priv, reg)  (((volatile u32*)(dev_priv->hw_status_page))[reg])
#define I915_GEM_HWS_INDEX		0x10

>>>>>>> 95c02743
/*
 * 3D instructions used by the kernel
 */
#define GFX_INSTR(opcode, flags) ((0x3 << 29) | ((opcode) << 24) | (flags))

<<<<<<< HEAD
#define GFX_OP_USER_INTERRUPT  ((0<<29)|(2<<23))
=======
>>>>>>> 95c02743
#define GFX_OP_RASTER_RULES    ((0x3<<29)|(0x7<<24))
#define GFX_OP_SCISSOR         ((0x3<<29)|(0x1c<<24)|(0x10<<19))
#define   SC_UPDATE_SCISSOR       (0x1<<1)
#define   SC_ENABLE_MASK          (0x1<<0)
#define   SC_ENABLE               (0x1<<0)
#define GFX_OP_LOAD_INDIRECT   ((0x3<<29)|(0x1d<<24)|(0x7<<16))
#define GFX_OP_SCISSOR_INFO    ((0x3<<29)|(0x1d<<24)|(0x81<<16)|(0x1))
#define   SCI_YMIN_MASK      (0xffff<<16)
#define   SCI_XMIN_MASK      (0xffff<<0)
#define   SCI_YMAX_MASK      (0xffff<<16)
#define   SCI_XMAX_MASK      (0xffff<<0)
#define GFX_OP_SCISSOR_ENABLE	 ((0x3<<29)|(0x1c<<24)|(0x10<<19))
#define GFX_OP_SCISSOR_RECT	 ((0x3<<29)|(0x1d<<24)|(0x81<<16)|1)
#define GFX_OP_COLOR_FACTOR      ((0x3<<29)|(0x1d<<24)|(0x1<<16)|0x0)
#define GFX_OP_STIPPLE           ((0x3<<29)|(0x1d<<24)|(0x83<<16))
#define GFX_OP_MAP_INFO          ((0x3<<29)|(0x1d<<24)|0x4)
#define GFX_OP_DESTBUFFER_VARS   ((0x3<<29)|(0x1d<<24)|(0x85<<16)|0x0)
#define GFX_OP_DRAWRECT_INFO     ((0x3<<29)|(0x1d<<24)|(0x80<<16)|(0x3))
#define GFX_OP_DRAWRECT_INFO_I965  ((0x7900<<16)|0x2)
#define SRC_COPY_BLT_CMD                ((2<<29)|(0x43<<22)|4)
#define XY_SRC_COPY_BLT_CMD		((2<<29)|(0x53<<22)|6)
#define XY_MONO_SRC_COPY_IMM_BLT	((2<<29)|(0x71<<22)|5)
#define XY_SRC_COPY_BLT_WRITE_ALPHA	(1<<21)
#define XY_SRC_COPY_BLT_WRITE_RGB	(1<<20)
#define   BLT_DEPTH_8			(0<<24)
#define   BLT_DEPTH_16_565		(1<<24)
#define   BLT_DEPTH_16_1555		(2<<24)
#define   BLT_DEPTH_32			(3<<24)
#define   BLT_ROP_GXCOPY		(0xcc<<16)
<<<<<<< HEAD
#define XY_SRC_COPY_BLT_SRC_TILED	(1<<15)
#define XY_SRC_COPY_BLT_DST_TILED	(1<<11)
=======
#define XY_SRC_COPY_BLT_SRC_TILED	(1<<15) /* 965+ only */
#define XY_SRC_COPY_BLT_DST_TILED	(1<<11) /* 965+ only */
>>>>>>> 95c02743
#define CMD_OP_DISPLAYBUFFER_INFO ((0x0<<29)|(0x14<<23)|2)
#define   ASYNC_FLIP                (1<<22)
#define   DISPLAY_PLANE_A           (0<<20)
#define   DISPLAY_PLANE_B           (1<<20)

/*
 * Instruction and interrupt control regs
 */

#define PRB0_TAIL	0x02030
#define PRB0_HEAD	0x02034
#define PRB0_START	0x02038
#define PRB0_CTL	0x0203c
#define   TAIL_ADDR		0x001FFFF8
#define   HEAD_WRAP_COUNT	0xFFE00000
#define   HEAD_WRAP_ONE		0x00200000
#define   HEAD_ADDR		0x001FFFFC
#define   RING_NR_PAGES		0x001FF000
#define   RING_REPORT_MASK	0x00000006
#define   RING_REPORT_64K	0x00000002
#define   RING_REPORT_128K	0x00000004
#define   RING_NO_REPORT	0x00000000
#define   RING_VALID_MASK	0x00000001
#define   RING_VALID		0x00000001
#define   RING_INVALID		0x00000000
#define PRB1_TAIL	0x02040 /* 915+ only */
#define PRB1_HEAD	0x02044 /* 915+ only */
#define PRB1_START	0x02048 /* 915+ only */
#define PRB1_CTL	0x0204c /* 915+ only */
<<<<<<< HEAD
#define I965REG_ACTHD	0x02074
=======
>>>>>>> 95c02743
#define HWS_PGA		0x02080
#define IPEIR		0x02088
#define NOPID		0x02094
#define HWSTAM		0x02098
#define SCPD0		0x0209c /* 915+ only */
#define IER		0x020a0
#define IIR		0x020a4
#define IMR		0x020a8
#define ISR		0x020ac
#define   I915_PIPE_CONTROL_NOTIFY_INTERRUPT		(1<<18)
#define   I915_DISPLAY_PORT_INTERRUPT			(1<<17)
#define   I915_RENDER_COMMAND_PARSER_ERROR_INTERRUPT	(1<<15)
#define   I915_GMCH_THERMAL_SENSOR_EVENT_INTERRUPT	(1<<14)
#define   I915_HWB_OOM_INTERRUPT			(1<<13)
#define   I915_SYNC_STATUS_INTERRUPT			(1<<12)
#define   I915_DISPLAY_PLANE_A_FLIP_PENDING_INTERRUPT	(1<<11)
#define   I915_DISPLAY_PLANE_B_FLIP_PENDING_INTERRUPT	(1<<10)
#define   I915_OVERLAY_PLANE_FLIP_PENDING_INTERRUPT	(1<<9)
#define   I915_DISPLAY_PLANE_C_FLIP_PENDING_INTERRUPT	(1<<8)
#define   I915_DISPLAY_PIPE_A_VBLANK_INTERRUPT		(1<<7)
#define   I915_DISPLAY_PIPE_A_EVENT_INTERRUPT		(1<<6)
#define   I915_DISPLAY_PIPE_B_VBLANK_INTERRUPT		(1<<5)
#define   I915_DISPLAY_PIPE_B_EVENT_INTERRUPT		(1<<4)
#define   I915_DEBUG_INTERRUPT				(1<<2)
#define   I915_USER_INTERRUPT				(1<<1)
<<<<<<< HEAD
=======
#define   I915_ASLE_INTERRUPT				(1<<0)
>>>>>>> 95c02743
#define EIR		0x020b0
#define EMR		0x020b4
#define ESR		0x020b8
#define INSTPM	        0x020c0
<<<<<<< HEAD
#define I915REG_ACTHD	0x020C8
=======
>>>>>>> 95c02743
#define FW_BLC		0x020d8
#define FW_BLC_SELF	0x020e0 /* 915+ only */
#define MI_ARB_STATE	0x020e4 /* 915+ only */
#define CACHE_MODE_0	0x02120 /* 915+ only */
#define   CM0_MASK_SHIFT          16
#define   CM0_IZ_OPT_DISABLE      (1<<6)
#define   CM0_ZR_OPT_DISABLE      (1<<5)
#define   CM0_DEPTH_EVICT_DISABLE (1<<4)
#define   CM0_COLOR_EVICT_DISABLE (1<<3)
#define   CM0_DEPTH_WRITE_DISABLE (1<<1)
#define   CM0_RC_OP_FLUSH_DISABLE (1<<0)
#define GFX_FLSH_CNTL	0x02170 /* 915+ only */

/*
 * Framebuffer compression (915+ only)
 */

#define FBC_CFB_BASE		0x03200 /* 4k page aligned */
#define FBC_LL_BASE		0x03204 /* 4k page aligned */
#define FBC_CONTROL		0x03208
#define   FBC_CTL_EN		(1<<31)
#define   FBC_CTL_PERIODIC	(1<<30)
#define   FBC_CTL_INTERVAL_SHIFT (16)
#define   FBC_CTL_UNCOMPRESSIBLE (1<<14)
#define   FBC_CTL_STRIDE_SHIFT	(5)
#define   FBC_CTL_FENCENO	(1<<0)
#define FBC_COMMAND		0x0320c
#define   FBC_CMD_COMPRESS	(1<<0)
#define FBC_STATUS		0x03210
#define   FBC_STAT_COMPRESSING	(1<<31)
#define   FBC_STAT_COMPRESSED	(1<<30)
#define   FBC_STAT_MODIFIED	(1<<29)
#define   FBC_STAT_CURRENT_LINE	(1<<0)
#define FBC_CONTROL2		0x03214
#define   FBC_CTL_FENCE_DBL	(0<<4)
#define   FBC_CTL_IDLE_IMM	(0<<2)
#define   FBC_CTL_IDLE_FULL	(1<<2)
#define   FBC_CTL_IDLE_LINE	(2<<2)
#define   FBC_CTL_IDLE_DEBUG	(3<<2)
#define   FBC_CTL_CPU_FENCE	(1<<1)
#define   FBC_CTL_PLANEA	(0<<0)
#define   FBC_CTL_PLANEB	(1<<0)
#define FBC_FENCE_OFF		0x0321b

#define FBC_LL_SIZE		(1536)

/*
 * GPIO regs
 */

#define GPIOA			0x5010
#define GPIOB			0x5014
#define GPIOC			0x5018
#define GPIOD			0x501c
#define GPIOE			0x5020
#define GPIOF			0x5024
#define GPIOG			0x5028
#define GPIOH			0x502c
# define GPIO_CLOCK_DIR_MASK		(1 << 0)
# define GPIO_CLOCK_DIR_IN		(0 << 1)
# define GPIO_CLOCK_DIR_OUT		(1 << 1)
# define GPIO_CLOCK_VAL_MASK		(1 << 2)
# define GPIO_CLOCK_VAL_OUT		(1 << 3)
# define GPIO_CLOCK_VAL_IN		(1 << 4)
# define GPIO_CLOCK_PULLUP_DISABLE	(1 << 5)
# define GPIO_DATA_DIR_MASK		(1 << 8)
# define GPIO_DATA_DIR_IN		(0 << 9)
# define GPIO_DATA_DIR_OUT		(1 << 9)
# define GPIO_DATA_VAL_MASK		(1 << 10)
# define GPIO_DATA_VAL_OUT		(1 << 11)
# define GPIO_DATA_VAL_IN		(1 << 12)
# define GPIO_DATA_PULLUP_DISABLE	(1 << 13)

/*
 * Clock control & power management
 */

#define VGA0	0x6000
#define VGA1	0x6004
#define VGA_PD	0x6010
#define   VGA0_PD_P2_DIV_4	(1 << 7)
#define   VGA0_PD_P1_DIV_2	(1 << 5)
#define   VGA0_PD_P1_SHIFT	0
#define   VGA0_PD_P1_MASK	(0x1f << 0)
#define   VGA1_PD_P2_DIV_4	(1 << 15)
#define   VGA1_PD_P1_DIV_2	(1 << 13)
#define   VGA1_PD_P1_SHIFT	8
#define   VGA1_PD_P1_MASK	(0x1f << 8)
#define DPLL_A	0x06014
#define DPLL_B	0x06018
#define   DPLL_VCO_ENABLE		(1 << 31)
#define   DPLL_DVO_HIGH_SPEED		(1 << 30)
#define   DPLL_SYNCLOCK_ENABLE		(1 << 29)
#define   DPLL_VGA_MODE_DIS		(1 << 28)
#define   DPLLB_MODE_DAC_SERIAL		(1 << 26) /* i915 */
#define   DPLLB_MODE_LVDS		(2 << 26) /* i915 */
#define   DPLL_MODE_MASK		(3 << 26)
#define   DPLL_DAC_SERIAL_P2_CLOCK_DIV_10 (0 << 24) /* i915 */
#define   DPLL_DAC_SERIAL_P2_CLOCK_DIV_5 (1 << 24) /* i915 */
#define   DPLLB_LVDS_P2_CLOCK_DIV_14	(0 << 24) /* i915 */
#define   DPLLB_LVDS_P2_CLOCK_DIV_7	(1 << 24) /* i915 */
#define   DPLL_P2_CLOCK_DIV_MASK	0x03000000 /* i915 */
#define   DPLL_FPA01_P1_POST_DIV_MASK	0x00ff0000 /* i915 */
<<<<<<< HEAD
/*
 * Pixel within the current frame is counted in the PIPEAFRAMEPIXEL register
 * and is 24 bits wide.
 */
#define PIPE_PIXEL_MASK         0x00ffffff
#define PIPE_PIXEL_SHIFT        0
=======
>>>>>>> 95c02743

#define I915_FIFO_UNDERRUN_STATUS		(1UL<<31)
#define I915_CRC_ERROR_ENABLE			(1UL<<29)
#define I915_CRC_DONE_ENABLE			(1UL<<28)
#define I915_GMBUS_EVENT_ENABLE			(1UL<<27)
#define I915_VSYNC_INTERRUPT_ENABLE		(1UL<<25)
#define I915_DISPLAY_LINE_COMPARE_ENABLE	(1UL<<24)
#define I915_DPST_EVENT_ENABLE			(1UL<<23)
#define I915_LEGACY_BLC_EVENT_ENABLE		(1UL<<22)
#define I915_ODD_FIELD_INTERRUPT_ENABLE		(1UL<<21)
#define I915_EVEN_FIELD_INTERRUPT_ENABLE	(1UL<<20)
#define I915_START_VBLANK_INTERRUPT_ENABLE	(1UL<<18)	/* 965 or later */
#define I915_VBLANK_INTERRUPT_ENABLE		(1UL<<17)
#define I915_OVERLAY_UPDATED_ENABLE		(1UL<<16)
#define I915_CRC_ERROR_INTERRUPT_STATUS		(1UL<<13)
#define I915_CRC_DONE_INTERRUPT_STATUS		(1UL<<12)
#define I915_GMBUS_INTERRUPT_STATUS		(1UL<<11)
#define I915_VSYNC_INTERRUPT_STATUS		(1UL<<9)
#define I915_DISPLAY_LINE_COMPARE_STATUS	(1UL<<8)
#define I915_DPST_EVENT_STATUS			(1UL<<7)
#define I915_LEGACY_BLC_EVENT_STATUS		(1UL<<6)
#define I915_ODD_FIELD_INTERRUPT_STATUS		(1UL<<5)
#define I915_EVEN_FIELD_INTERRUPT_STATUS	(1UL<<4)
#define I915_START_VBLANK_INTERRUPT_STATUS	(1UL<<2)	/* 965 or later */
#define I915_VBLANK_INTERRUPT_STATUS		(1UL<<1)
#define I915_OVERLAY_UPDATED_STATUS		(1UL<<0)

#define SRX_INDEX		0x3c4
#define SRX_DATA		0x3c5
#define SR01			1
#define SR01_SCREEN_OFF		(1<<5)

#define PPCR			0x61204
#define PPCR_ON			(1<<0)

#define DVOB			0x61140
#define DVOB_ON			(1<<31)
#define DVOC			0x61160
#define DVOC_ON			(1<<31)
#define LVDS			0x61180
#define LVDS_ON			(1<<31)

#define ADPA			0x61100
#define ADPA_DPMS_MASK		(~(3<<10))
#define ADPA_DPMS_ON		(0<<10)
#define ADPA_DPMS_SUSPEND	(1<<10)
#define ADPA_DPMS_STANDBY	(2<<10)
#define ADPA_DPMS_OFF		(3<<10)

#define RING_TAIL		0x00
#define TAIL_ADDR		0x001FFFF8
#define RING_HEAD		0x04
#define HEAD_WRAP_COUNT		0xFFE00000
#define HEAD_WRAP_ONE		0x00200000
#define HEAD_ADDR		0x001FFFFC
#define RING_START		0x08
#define START_ADDR		0xFFFFF000
#define RING_LEN		0x0C
#define RING_NR_PAGES		0x001FF000
#define RING_REPORT_MASK	0x00000006
#define RING_REPORT_64K		0x00000002
#define RING_REPORT_128K	0x00000004
#define RING_NO_REPORT		0x00000000
#define RING_VALID_MASK		0x00000001
#define RING_VALID		0x00000001
#define RING_INVALID		0x00000000

/* Scratch pad debug 0 reg:
 */
#define   DPLL_FPA01_P1_POST_DIV_MASK_I830	0x001f0000
/*
 * The i830 generation, in LVDS mode, defines P1 as the bit number set within
 * this field (only one bit may be set).
 */
#define   DPLL_FPA01_P1_POST_DIV_MASK_I830_LVDS	0x003f0000
#define   DPLL_FPA01_P1_POST_DIV_SHIFT	16
/* i830, required in DVO non-gang */
#define   PLL_P2_DIVIDE_BY_4		(1 << 23)
#define   PLL_P1_DIVIDE_BY_TWO		(1 << 21) /* i830 */
#define   PLL_REF_INPUT_DREFCLK		(0 << 13)
#define   PLL_REF_INPUT_TVCLKINA	(1 << 13) /* i830 */
#define   PLL_REF_INPUT_TVCLKINBC	(2 << 13) /* SDVO TVCLKIN */
#define   PLLB_REF_INPUT_SPREADSPECTRUMIN (3 << 13)
#define   PLL_REF_INPUT_MASK		(3 << 13)
#define   PLL_LOAD_PULSE_PHASE_SHIFT		9
/*
 * Parallel to Serial Load Pulse phase selection.
 * Selects the phase for the 10X DPLL clock for the PCIe
 * digital display port. The range is 4 to 13; 10 or more
 * is just a flip delay. The default is 6
 */
#define   PLL_LOAD_PULSE_PHASE_MASK		(0xf << PLL_LOAD_PULSE_PHASE_SHIFT)
#define   DISPLAY_RATE_SELECT_FPA1		(1 << 8)
/*
 * SDVO multiplier for 945G/GM. Not used on 965.
 */
#define   SDVO_MULTIPLIER_MASK			0x000000ff
#define   SDVO_MULTIPLIER_SHIFT_HIRES		4
#define   SDVO_MULTIPLIER_SHIFT_VGA		0
#define DPLL_A_MD 0x0601c /* 965+ only */
/*
 * UDI pixel divider, controlling how many pixels are stuffed into a packet.
 *
 * Value is pixels minus 1.  Must be set to 1 pixel for SDVO.
 */
#define   DPLL_MD_UDI_DIVIDER_MASK		0x3f000000
#define   DPLL_MD_UDI_DIVIDER_SHIFT		24
/* UDI pixel divider for VGA, same as DPLL_MD_UDI_DIVIDER_MASK. */
#define   DPLL_MD_VGA_UDI_DIVIDER_MASK		0x003f0000
#define   DPLL_MD_VGA_UDI_DIVIDER_SHIFT		16
/*
 * SDVO/UDI pixel multiplier.
 *
 * SDVO requires that the bus clock rate be between 1 and 2 Ghz, and the bus
 * clock rate is 10 times the DPLL clock.  At low resolution/refresh rate
 * modes, the bus rate would be below the limits, so SDVO allows for stuffing
 * dummy bytes in the datastream at an increased clock rate, with both sides of
 * the link knowing how many bytes are fill.
 *
 * So, for a mode with a dotclock of 65Mhz, we would want to double the clock
 * rate to 130Mhz to get a bus rate of 1.30Ghz.  The DPLL clock rate would be
 * set to 130Mhz, and the SDVO multiplier set to 2x in this register and
 * through an SDVO command.
 *
 * This register field has values of multiplication factor minus 1, with
 * a maximum multiplier of 5 for SDVO.
 */
#define   DPLL_MD_UDI_MULTIPLIER_MASK		0x00003f00
#define   DPLL_MD_UDI_MULTIPLIER_SHIFT		8
/*
 * SDVO/UDI pixel multiplier for VGA, same as DPLL_MD_UDI_MULTIPLIER_MASK.
 * This best be set to the default value (3) or the CRT won't work. No,
 * I don't entirely understand what this does...
 */
#define   DPLL_MD_VGA_UDI_MULTIPLIER_MASK	0x0000003f
#define   DPLL_MD_VGA_UDI_MULTIPLIER_SHIFT	0
#define DPLL_B_MD 0x06020 /* 965+ only */
#define FPA0	0x06040
#define FPA1	0x06044
#define FPB0	0x06048
#define FPB1	0x0604c
#define   FP_N_DIV_MASK		0x003f0000
#define   FP_N_DIV_SHIFT		16
#define   FP_M1_DIV_MASK	0x00003f00
#define   FP_M1_DIV_SHIFT		 8
#define   FP_M2_DIV_MASK	0x0000003f
#define   FP_M2_DIV_SHIFT		 0
#define DPLL_TEST	0x606c
#define   DPLLB_TEST_SDVO_DIV_1		(0 << 22)
#define   DPLLB_TEST_SDVO_DIV_2		(1 << 22)
#define   DPLLB_TEST_SDVO_DIV_4		(2 << 22)
#define   DPLLB_TEST_SDVO_DIV_MASK	(3 << 22)
#define   DPLLB_TEST_N_BYPASS		(1 << 19)
#define   DPLLB_TEST_M_BYPASS		(1 << 18)
#define   DPLLB_INPUT_BUFFER_ENABLE	(1 << 16)
#define   DPLLA_TEST_N_BYPASS		(1 << 3)
#define   DPLLA_TEST_M_BYPASS		(1 << 2)
#define   DPLLA_INPUT_BUFFER_ENABLE	(1 << 0)
#define D_STATE		0x6104
#define CG_2D_DIS	0x6200
#define CG_3D_DIS	0x6204

/*
 * Palette regs
 */

#define PALETTE_A		0x0a000
#define PALETTE_B		0x0a800

/*
 * Overlay regs
 */

#define OVADD			0x30000
#define DOVSTA			0x30008
#define OC_BUF			(0x3<<20)
#define OGAMC5			0x30010
#define OGAMC4			0x30014
#define OGAMC3			0x30018
#define OGAMC2			0x3001c
#define OGAMC1			0x30020
#define OGAMC0			0x30024

/*
 * Display engine regs
 */

/* Pipe A timing regs */
#define HTOTAL_A	0x60000
#define HBLANK_A	0x60004
#define HSYNC_A		0x60008
#define VTOTAL_A	0x6000c
#define VBLANK_A	0x60010
#define VSYNC_A		0x60014
#define PIPEASRC	0x6001c
#define BCLRPAT_A	0x60020

/* Pipe B timing regs */
#define HTOTAL_B	0x61000
#define HBLANK_B	0x61004
#define HSYNC_B		0x61008
#define VTOTAL_B	0x6100c
#define VBLANK_B	0x61010
#define VSYNC_B		0x61014
#define PIPEBSRC	0x6101c
#define BCLRPAT_B	0x61020

/* VGA port control */
#define ADPA			0x61100
#define   ADPA_DAC_ENABLE	(1<<31)
#define   ADPA_DAC_DISABLE	0
#define   ADPA_PIPE_SELECT_MASK	(1<<30)
#define   ADPA_PIPE_A_SELECT	0
#define   ADPA_PIPE_B_SELECT	(1<<30)
#define   ADPA_USE_VGA_HVPOLARITY (1<<15)
#define   ADPA_SETS_HVPOLARITY	0
#define   ADPA_VSYNC_CNTL_DISABLE (1<<11)
#define   ADPA_VSYNC_CNTL_ENABLE 0
#define   ADPA_HSYNC_CNTL_DISABLE (1<<10)
#define   ADPA_HSYNC_CNTL_ENABLE 0
#define   ADPA_VSYNC_ACTIVE_HIGH (1<<4)
#define   ADPA_VSYNC_ACTIVE_LOW	0
#define   ADPA_HSYNC_ACTIVE_HIGH (1<<3)
#define   ADPA_HSYNC_ACTIVE_LOW	0
#define   ADPA_DPMS_MASK	(~(3<<10))
#define   ADPA_DPMS_ON		(0<<10)
#define   ADPA_DPMS_SUSPEND	(1<<10)
#define   ADPA_DPMS_STANDBY	(2<<10)
#define   ADPA_DPMS_OFF		(3<<10)

/* Hotplug control (945+ only) */
#define PORT_HOTPLUG_EN		0x61110
#define   SDVOB_HOTPLUG_INT_EN			(1 << 26)
#define   SDVOC_HOTPLUG_INT_EN			(1 << 25)
#define   TV_HOTPLUG_INT_EN			(1 << 18)
#define   CRT_HOTPLUG_INT_EN			(1 << 9)
#define   CRT_HOTPLUG_FORCE_DETECT		(1 << 3)

#define PORT_HOTPLUG_STAT	0x61114
#define   CRT_HOTPLUG_INT_STATUS		(1 << 11)
#define   TV_HOTPLUG_INT_STATUS			(1 << 10)
#define   CRT_HOTPLUG_MONITOR_MASK		(3 << 8)
#define   CRT_HOTPLUG_MONITOR_COLOR		(3 << 8)
#define   CRT_HOTPLUG_MONITOR_MONO		(2 << 8)
#define   CRT_HOTPLUG_MONITOR_NONE		(0 << 8)
#define   SDVOC_HOTPLUG_INT_STATUS		(1 << 7)
#define   SDVOB_HOTPLUG_INT_STATUS		(1 << 6)

/* SDVO port control */
#define SDVOB			0x61140
#define SDVOC			0x61160
#define   SDVO_ENABLE		(1 << 31)
#define   SDVO_PIPE_B_SELECT	(1 << 30)
#define   SDVO_STALL_SELECT	(1 << 29)
#define   SDVO_INTERRUPT_ENABLE	(1 << 26)
/**
 * 915G/GM SDVO pixel multiplier.
 *
 * Programmed value is multiplier - 1, up to 5x.
 *
 * \sa DPLL_MD_UDI_MULTIPLIER_MASK
 */
#define   SDVO_PORT_MULTIPLY_MASK	(7 << 23)
#define   SDVO_PORT_MULTIPLY_SHIFT		23
#define   SDVO_PHASE_SELECT_MASK	(15 << 19)
#define   SDVO_PHASE_SELECT_DEFAULT	(6 << 19)
#define   SDVO_CLOCK_OUTPUT_INVERT	(1 << 18)
#define   SDVOC_GANG_MODE		(1 << 16)
#define   SDVO_BORDER_ENABLE		(1 << 7)
#define   SDVOB_PCIE_CONCURRENCY	(1 << 3)
#define   SDVO_DETECTED			(1 << 2)
/* Bits to be preserved when writing */
#define   SDVOB_PRESERVE_MASK ((1 << 17) | (1 << 16) | (1 << 14) | (1 << 26))
#define   SDVOC_PRESERVE_MASK ((1 << 17) | (1 << 26))

/* DVO port control */
#define DVOA			0x61120
#define DVOB			0x61140
#define DVOC			0x61160
#define   DVO_ENABLE			(1 << 31)
#define   DVO_PIPE_B_SELECT		(1 << 30)
#define   DVO_PIPE_STALL_UNUSED		(0 << 28)
#define   DVO_PIPE_STALL		(1 << 28)
#define   DVO_PIPE_STALL_TV		(2 << 28)
#define   DVO_PIPE_STALL_MASK		(3 << 28)
#define   DVO_USE_VGA_SYNC		(1 << 15)
#define   DVO_DATA_ORDER_I740		(0 << 14)
#define   DVO_DATA_ORDER_FP		(1 << 14)
#define   DVO_VSYNC_DISABLE		(1 << 11)
#define   DVO_HSYNC_DISABLE		(1 << 10)
#define   DVO_VSYNC_TRISTATE		(1 << 9)
#define   DVO_HSYNC_TRISTATE		(1 << 8)
#define   DVO_BORDER_ENABLE		(1 << 7)
#define   DVO_DATA_ORDER_GBRG		(1 << 6)
#define   DVO_DATA_ORDER_RGGB		(0 << 6)
#define   DVO_DATA_ORDER_GBRG_ERRATA	(0 << 6)
#define   DVO_DATA_ORDER_RGGB_ERRATA	(1 << 6)
#define   DVO_VSYNC_ACTIVE_HIGH		(1 << 4)
#define   DVO_HSYNC_ACTIVE_HIGH		(1 << 3)
#define   DVO_BLANK_ACTIVE_HIGH		(1 << 2)
#define   DVO_OUTPUT_CSTATE_PIXELS	(1 << 1)	/* SDG only */
#define   DVO_OUTPUT_SOURCE_SIZE_PIXELS	(1 << 0)	/* SDG only */
#define   DVO_PRESERVE_MASK		(0x7<<24)
#define DVOA_SRCDIM		0x61124
#define DVOB_SRCDIM		0x61144
#define DVOC_SRCDIM		0x61164
#define   DVO_SRCDIM_HORIZONTAL_SHIFT	12
#define   DVO_SRCDIM_VERTICAL_SHIFT	0

/* LVDS port control */
#define LVDS			0x61180
/*
 * Enables the LVDS port.  This bit must be set before DPLLs are enabled, as
 * the DPLL semantics change when the LVDS is assigned to that pipe.
 */
#define   LVDS_PORT_EN			(1 << 31)
/* Selects pipe B for LVDS data.  Must be set on pre-965. */
#define   LVDS_PIPEB_SELECT		(1 << 30)
/*
 * Enables the A0-A2 data pairs and CLKA, containing 18 bits of color data per
 * pixel.
 */
#define   LVDS_A0A2_CLKA_POWER_MASK	(3 << 8)
#define   LVDS_A0A2_CLKA_POWER_DOWN	(0 << 8)
#define   LVDS_A0A2_CLKA_POWER_UP	(3 << 8)
/*
 * Controls the A3 data pair, which contains the additional LSBs for 24 bit
 * mode.  Only enabled if LVDS_A0A2_CLKA_POWER_UP also indicates it should be
 * on.
 */
#define   LVDS_A3_POWER_MASK		(3 << 6)
#define   LVDS_A3_POWER_DOWN		(0 << 6)
#define   LVDS_A3_POWER_UP		(3 << 6)
/*
 * Controls the CLKB pair.  This should only be set when LVDS_B0B3_POWER_UP
 * is set.
 */
#define   LVDS_CLKB_POWER_MASK		(3 << 4)
#define   LVDS_CLKB_POWER_DOWN		(0 << 4)
#define   LVDS_CLKB_POWER_UP		(3 << 4)
/*
 * Controls the B0-B3 data pairs.  This must be set to match the DPLL p2
 * setting for whether we are in dual-channel mode.  The B3 pair will
 * additionally only be powered up when LVDS_A3_POWER_UP is set.
 */
#define   LVDS_B0B3_POWER_MASK		(3 << 2)
#define   LVDS_B0B3_POWER_DOWN		(0 << 2)
#define   LVDS_B0B3_POWER_UP		(3 << 2)

/* Panel power sequencing */
#define PP_STATUS	0x61200
#define   PP_ON		(1 << 31)
/*
 * Indicates that all dependencies of the panel are on:
 *
 * - PLL enabled
 * - pipe enabled
 * - LVDS/DVOB/DVOC on
 */
#define   PP_READY		(1 << 30)
#define   PP_SEQUENCE_NONE	(0 << 28)
#define   PP_SEQUENCE_ON	(1 << 28)
#define   PP_SEQUENCE_OFF	(2 << 28)
#define   PP_SEQUENCE_MASK	0x30000000
#define PP_CONTROL	0x61204
#define   POWER_TARGET_ON	(1 << 0)
#define PP_ON_DELAYS	0x61208
#define PP_OFF_DELAYS	0x6120c
#define PP_DIVISOR	0x61210

/* Panel fitting */
#define PFIT_CONTROL	0x61230
#define   PFIT_ENABLE		(1 << 31)
#define   PFIT_PIPE_MASK	(3 << 29)
#define   PFIT_PIPE_SHIFT	29
#define   VERT_INTERP_DISABLE	(0 << 10)
#define   VERT_INTERP_BILINEAR	(1 << 10)
#define   VERT_INTERP_MASK	(3 << 10)
#define   VERT_AUTO_SCALE	(1 << 9)
#define   HORIZ_INTERP_DISABLE	(0 << 6)
#define   HORIZ_INTERP_BILINEAR	(1 << 6)
#define   HORIZ_INTERP_MASK	(3 << 6)
#define   HORIZ_AUTO_SCALE	(1 << 5)
#define   PANEL_8TO6_DITHER_ENABLE (1 << 3)
#define PFIT_PGM_RATIOS	0x61234
#define   PFIT_VERT_SCALE_MASK			0xfff00000
#define   PFIT_HORIZ_SCALE_MASK			0x0000fff0
#define PFIT_AUTO_RATIOS 0x61238

/* Backlight control */
#define BLC_PWM_CTL		0x61254
#define   BACKLIGHT_MODULATION_FREQ_SHIFT		(17)
#define BLC_PWM_CTL2		0x61250 /* 965+ only */
/*
 * This is the most significant 15 bits of the number of backlight cycles in a
 * complete cycle of the modulated backlight control.
 *
 * The actual value is this field multiplied by two.
 */
#define   BACKLIGHT_MODULATION_FREQ_MASK		(0x7fff << 17)
#define   BLM_LEGACY_MODE				(1 << 16)
/*
 * This is the number of cycles out of the backlight modulation cycle for which
 * the backlight is on.
 *
 * This field must be no greater than the number of cycles in the complete
 * backlight modulation cycle.
 */
#define   BACKLIGHT_DUTY_CYCLE_SHIFT		(0)
#define   BACKLIGHT_DUTY_CYCLE_MASK		(0xffff)

/* TV port control */
#define TV_CTL			0x68000
/** Enables the TV encoder */
# define TV_ENC_ENABLE			(1 << 31)
/** Sources the TV encoder input from pipe B instead of A. */
# define TV_ENC_PIPEB_SELECT		(1 << 30)
/** Outputs composite video (DAC A only) */
# define TV_ENC_OUTPUT_COMPOSITE	(0 << 28)
/** Outputs SVideo video (DAC B/C) */
# define TV_ENC_OUTPUT_SVIDEO		(1 << 28)
/** Outputs Component video (DAC A/B/C) */
# define TV_ENC_OUTPUT_COMPONENT	(2 << 28)
/** Outputs Composite and SVideo (DAC A/B/C) */
# define TV_ENC_OUTPUT_SVIDEO_COMPOSITE	(3 << 28)
# define TV_TRILEVEL_SYNC		(1 << 21)
/** Enables slow sync generation (945GM only) */
# define TV_SLOW_SYNC			(1 << 20)
/** Selects 4x oversampling for 480i and 576p */
# define TV_OVERSAMPLE_4X		(0 << 18)
/** Selects 2x oversampling for 720p and 1080i */
# define TV_OVERSAMPLE_2X		(1 << 18)
/** Selects no oversampling for 1080p */
# define TV_OVERSAMPLE_NONE		(2 << 18)
/** Selects 8x oversampling */
# define TV_OVERSAMPLE_8X		(3 << 18)
/** Selects progressive mode rather than interlaced */
# define TV_PROGRESSIVE			(1 << 17)
/** Sets the colorburst to PAL mode.  Required for non-M PAL modes. */
# define TV_PAL_BURST			(1 << 16)
/** Field for setting delay of Y compared to C */
# define TV_YC_SKEW_MASK		(7 << 12)
/** Enables a fix for 480p/576p standard definition modes on the 915GM only */
# define TV_ENC_SDP_FIX			(1 << 11)
/**
 * Enables a fix for the 915GM only.
 *
 * Not sure what it does.
 */
# define TV_ENC_C0_FIX			(1 << 10)
/** Bits that must be preserved by software */
# define TV_CTL_SAVE			((3 << 8) | (3 << 6))
# define TV_FUSE_STATE_MASK		(3 << 4)
/** Read-only state that reports all features enabled */
# define TV_FUSE_STATE_ENABLED		(0 << 4)
/** Read-only state that reports that Macrovision is disabled in hardware*/
# define TV_FUSE_STATE_NO_MACROVISION	(1 << 4)
/** Read-only state that reports that TV-out is disabled in hardware. */
# define TV_FUSE_STATE_DISABLED		(2 << 4)
/** Normal operation */
# define TV_TEST_MODE_NORMAL		(0 << 0)
/** Encoder test pattern 1 - combo pattern */
# define TV_TEST_MODE_PATTERN_1		(1 << 0)
/** Encoder test pattern 2 - full screen vertical 75% color bars */
# define TV_TEST_MODE_PATTERN_2		(2 << 0)
/** Encoder test pattern 3 - full screen horizontal 75% color bars */
# define TV_TEST_MODE_PATTERN_3		(3 << 0)
/** Encoder test pattern 4 - random noise */
# define TV_TEST_MODE_PATTERN_4		(4 << 0)
/** Encoder test pattern 5 - linear color ramps */
# define TV_TEST_MODE_PATTERN_5		(5 << 0)
/**
 * This test mode forces the DACs to 50% of full output.
 *
 * This is used for load detection in combination with TVDAC_SENSE_MASK
 */
# define TV_TEST_MODE_MONITOR_DETECT	(7 << 0)
# define TV_TEST_MODE_MASK		(7 << 0)

#define TV_DAC			0x68004
/**
 * Reports that DAC state change logic has reported change (RO).
 *
 * This gets cleared when TV_DAC_STATE_EN is cleared
*/
# define TVDAC_STATE_CHG		(1 << 31)
# define TVDAC_SENSE_MASK		(7 << 28)
/** Reports that DAC A voltage is above the detect threshold */
# define TVDAC_A_SENSE			(1 << 30)
/** Reports that DAC B voltage is above the detect threshold */
# define TVDAC_B_SENSE			(1 << 29)
/** Reports that DAC C voltage is above the detect threshold */
# define TVDAC_C_SENSE			(1 << 28)
/**
 * Enables DAC state detection logic, for load-based TV detection.
 *
 * The PLL of the chosen pipe (in TV_CTL) must be running, and the encoder set
 * to off, for load detection to work.
 */
# define TVDAC_STATE_CHG_EN		(1 << 27)
/** Sets the DAC A sense value to high */
# define TVDAC_A_SENSE_CTL		(1 << 26)
/** Sets the DAC B sense value to high */
# define TVDAC_B_SENSE_CTL		(1 << 25)
/** Sets the DAC C sense value to high */
# define TVDAC_C_SENSE_CTL		(1 << 24)
/** Overrides the ENC_ENABLE and DAC voltage levels */
# define DAC_CTL_OVERRIDE		(1 << 7)
/** Sets the slew rate.  Must be preserved in software */
# define ENC_TVDAC_SLEW_FAST		(1 << 6)
# define DAC_A_1_3_V			(0 << 4)
# define DAC_A_1_1_V			(1 << 4)
# define DAC_A_0_7_V			(2 << 4)
# define DAC_A_OFF			(3 << 4)
# define DAC_B_1_3_V			(0 << 2)
# define DAC_B_1_1_V			(1 << 2)
# define DAC_B_0_7_V			(2 << 2)
# define DAC_B_OFF			(3 << 2)
# define DAC_C_1_3_V			(0 << 0)
# define DAC_C_1_1_V			(1 << 0)
# define DAC_C_0_7_V			(2 << 0)
# define DAC_C_OFF			(3 << 0)

/**
 * CSC coefficients are stored in a floating point format with 9 bits of
 * mantissa and 2 or 3 bits of exponent.  The exponent is represented as 2**-n,
 * where 2-bit exponents are unsigned n, and 3-bit exponents are signed n with
 * -1 (0x3) being the only legal negative value.
 */
#define TV_CSC_Y		0x68010
# define TV_RY_MASK			0x07ff0000
# define TV_RY_SHIFT			16
# define TV_GY_MASK			0x00000fff
# define TV_GY_SHIFT			0

#define TV_CSC_Y2		0x68014
# define TV_BY_MASK			0x07ff0000
# define TV_BY_SHIFT			16
/**
 * Y attenuation for component video.
 *
 * Stored in 1.9 fixed point.
 */
# define TV_AY_MASK			0x000003ff
# define TV_AY_SHIFT			0

#define TV_CSC_U		0x68018
# define TV_RU_MASK			0x07ff0000
# define TV_RU_SHIFT			16
# define TV_GU_MASK			0x000007ff
# define TV_GU_SHIFT			0

#define TV_CSC_U2		0x6801c
# define TV_BU_MASK			0x07ff0000
# define TV_BU_SHIFT			16
/**
 * U attenuation for component video.
 *
 * Stored in 1.9 fixed point.
 */
# define TV_AU_MASK			0x000003ff
# define TV_AU_SHIFT			0

#define TV_CSC_V		0x68020
# define TV_RV_MASK			0x0fff0000
# define TV_RV_SHIFT			16
# define TV_GV_MASK			0x000007ff
# define TV_GV_SHIFT			0

#define TV_CSC_V2		0x68024
# define TV_BV_MASK			0x07ff0000
# define TV_BV_SHIFT			16
/**
 * V attenuation for component video.
 *
 * Stored in 1.9 fixed point.
 */
# define TV_AV_MASK			0x000007ff
# define TV_AV_SHIFT			0

#define TV_CLR_KNOBS		0x68028
/** 2s-complement brightness adjustment */
# define TV_BRIGHTNESS_MASK		0xff000000
# define TV_BRIGHTNESS_SHIFT		24
/** Contrast adjustment, as a 2.6 unsigned floating point number */
# define TV_CONTRAST_MASK		0x00ff0000
# define TV_CONTRAST_SHIFT		16
/** Saturation adjustment, as a 2.6 unsigned floating point number */
# define TV_SATURATION_MASK		0x0000ff00
# define TV_SATURATION_SHIFT		8
/** Hue adjustment, as an integer phase angle in degrees */
# define TV_HUE_MASK			0x000000ff
# define TV_HUE_SHIFT			0

#define TV_CLR_LEVEL		0x6802c
/** Controls the DAC level for black */
# define TV_BLACK_LEVEL_MASK		0x01ff0000
# define TV_BLACK_LEVEL_SHIFT		16
/** Controls the DAC level for blanking */
# define TV_BLANK_LEVEL_MASK		0x000001ff
# define TV_BLANK_LEVEL_SHIFT		0

#define TV_H_CTL_1		0x68030
/** Number of pixels in the hsync. */
# define TV_HSYNC_END_MASK		0x1fff0000
# define TV_HSYNC_END_SHIFT		16
/** Total number of pixels minus one in the line (display and blanking). */
# define TV_HTOTAL_MASK			0x00001fff
# define TV_HTOTAL_SHIFT		0

#define TV_H_CTL_2		0x68034
/** Enables the colorburst (needed for non-component color) */
# define TV_BURST_ENA			(1 << 31)
/** Offset of the colorburst from the start of hsync, in pixels minus one. */
# define TV_HBURST_START_SHIFT		16
# define TV_HBURST_START_MASK		0x1fff0000
/** Length of the colorburst */
# define TV_HBURST_LEN_SHIFT		0
# define TV_HBURST_LEN_MASK		0x0001fff

#define TV_H_CTL_3		0x68038
/** End of hblank, measured in pixels minus one from start of hsync */
# define TV_HBLANK_END_SHIFT		16
# define TV_HBLANK_END_MASK		0x1fff0000
/** Start of hblank, measured in pixels minus one from start of hsync */
# define TV_HBLANK_START_SHIFT		0
# define TV_HBLANK_START_MASK		0x0001fff

#define TV_V_CTL_1		0x6803c
/** XXX */
# define TV_NBR_END_SHIFT		16
# define TV_NBR_END_MASK		0x07ff0000
/** XXX */
# define TV_VI_END_F1_SHIFT		8
# define TV_VI_END_F1_MASK		0x00003f00
/** XXX */
# define TV_VI_END_F2_SHIFT		0
# define TV_VI_END_F2_MASK		0x0000003f

#define TV_V_CTL_2		0x68040
/** Length of vsync, in half lines */
# define TV_VSYNC_LEN_MASK		0x07ff0000
# define TV_VSYNC_LEN_SHIFT		16
/** Offset of the start of vsync in field 1, measured in one less than the
 * number of half lines.
 */
# define TV_VSYNC_START_F1_MASK		0x00007f00
# define TV_VSYNC_START_F1_SHIFT	8
/**
 * Offset of the start of vsync in field 2, measured in one less than the
 * number of half lines.
 */
# define TV_VSYNC_START_F2_MASK		0x0000007f
# define TV_VSYNC_START_F2_SHIFT	0

#define TV_V_CTL_3		0x68044
/** Enables generation of the equalization signal */
# define TV_EQUAL_ENA			(1 << 31)
/** Length of vsync, in half lines */
# define TV_VEQ_LEN_MASK		0x007f0000
# define TV_VEQ_LEN_SHIFT		16
/** Offset of the start of equalization in field 1, measured in one less than
 * the number of half lines.
 */
# define TV_VEQ_START_F1_MASK		0x0007f00
# define TV_VEQ_START_F1_SHIFT		8
/**
 * Offset of the start of equalization in field 2, measured in one less than
 * the number of half lines.
 */
# define TV_VEQ_START_F2_MASK		0x000007f
# define TV_VEQ_START_F2_SHIFT		0

#define TV_V_CTL_4		0x68048
/**
 * Offset to start of vertical colorburst, measured in one less than the
 * number of lines from vertical start.
 */
# define TV_VBURST_START_F1_MASK	0x003f0000
# define TV_VBURST_START_F1_SHIFT	16
/**
 * Offset to the end of vertical colorburst, measured in one less than the
 * number of lines from the start of NBR.
 */
# define TV_VBURST_END_F1_MASK		0x000000ff
# define TV_VBURST_END_F1_SHIFT		0

#define TV_V_CTL_5		0x6804c
/**
 * Offset to start of vertical colorburst, measured in one less than the
 * number of lines from vertical start.
 */
# define TV_VBURST_START_F2_MASK	0x003f0000
# define TV_VBURST_START_F2_SHIFT	16
/**
 * Offset to the end of vertical colorburst, measured in one less than the
 * number of lines from the start of NBR.
 */
# define TV_VBURST_END_F2_MASK		0x000000ff
# define TV_VBURST_END_F2_SHIFT		0

#define TV_V_CTL_6		0x68050
/**
 * Offset to start of vertical colorburst, measured in one less than the
 * number of lines from vertical start.
 */
# define TV_VBURST_START_F3_MASK	0x003f0000
# define TV_VBURST_START_F3_SHIFT	16
/**
 * Offset to the end of vertical colorburst, measured in one less than the
 * number of lines from the start of NBR.
 */
# define TV_VBURST_END_F3_MASK		0x000000ff
# define TV_VBURST_END_F3_SHIFT		0

#define TV_V_CTL_7		0x68054
/**
 * Offset to start of vertical colorburst, measured in one less than the
 * number of lines from vertical start.
 */
# define TV_VBURST_START_F4_MASK	0x003f0000
# define TV_VBURST_START_F4_SHIFT	16
/**
 * Offset to the end of vertical colorburst, measured in one less than the
 * number of lines from the start of NBR.
 */
# define TV_VBURST_END_F4_MASK		0x000000ff
# define TV_VBURST_END_F4_SHIFT		0

#define TV_SC_CTL_1		0x68060
/** Turns on the first subcarrier phase generation DDA */
# define TV_SC_DDA1_EN			(1 << 31)
/** Turns on the first subcarrier phase generation DDA */
# define TV_SC_DDA2_EN			(1 << 30)
/** Turns on the first subcarrier phase generation DDA */
# define TV_SC_DDA3_EN			(1 << 29)
/** Sets the subcarrier DDA to reset frequency every other field */
# define TV_SC_RESET_EVERY_2		(0 << 24)
/** Sets the subcarrier DDA to reset frequency every fourth field */
# define TV_SC_RESET_EVERY_4		(1 << 24)
/** Sets the subcarrier DDA to reset frequency every eighth field */
# define TV_SC_RESET_EVERY_8		(2 << 24)
/** Sets the subcarrier DDA to never reset the frequency */
# define TV_SC_RESET_NEVER		(3 << 24)
/** Sets the peak amplitude of the colorburst.*/
# define TV_BURST_LEVEL_MASK		0x00ff0000
# define TV_BURST_LEVEL_SHIFT		16
/** Sets the increment of the first subcarrier phase generation DDA */
# define TV_SCDDA1_INC_MASK		0x00000fff
# define TV_SCDDA1_INC_SHIFT		0

#define TV_SC_CTL_2		0x68064
/** Sets the rollover for the second subcarrier phase generation DDA */
# define TV_SCDDA2_SIZE_MASK		0x7fff0000
# define TV_SCDDA2_SIZE_SHIFT		16
/** Sets the increent of the second subcarrier phase generation DDA */
# define TV_SCDDA2_INC_MASK		0x00007fff
# define TV_SCDDA2_INC_SHIFT		0

#define TV_SC_CTL_3		0x68068
/** Sets the rollover for the third subcarrier phase generation DDA */
# define TV_SCDDA3_SIZE_MASK		0x7fff0000
# define TV_SCDDA3_SIZE_SHIFT		16
/** Sets the increent of the third subcarrier phase generation DDA */
# define TV_SCDDA3_INC_MASK		0x00007fff
# define TV_SCDDA3_INC_SHIFT		0

#define TV_WIN_POS		0x68070
/** X coordinate of the display from the start of horizontal active */
# define TV_XPOS_MASK			0x1fff0000
# define TV_XPOS_SHIFT			16
/** Y coordinate of the display from the start of vertical active (NBR) */
# define TV_YPOS_MASK			0x00000fff
# define TV_YPOS_SHIFT			0

#define TV_WIN_SIZE		0x68074
/** Horizontal size of the display window, measured in pixels*/
# define TV_XSIZE_MASK			0x1fff0000
# define TV_XSIZE_SHIFT			16
/**
 * Vertical size of the display window, measured in pixels.
 *
 * Must be even for interlaced modes.
 */
# define TV_YSIZE_MASK			0x00000fff
# define TV_YSIZE_SHIFT			0

#define TV_FILTER_CTL_1		0x68080
/**
 * Enables automatic scaling calculation.
 *
 * If set, the rest of the registers are ignored, and the calculated values can
 * be read back from the register.
 */
# define TV_AUTO_SCALE			(1 << 31)
/**
 * Disables the vertical filter.
 *
 * This is required on modes more than 1024 pixels wide */
# define TV_V_FILTER_BYPASS		(1 << 29)
/** Enables adaptive vertical filtering */
# define TV_VADAPT			(1 << 28)
# define TV_VADAPT_MODE_MASK		(3 << 26)
/** Selects the least adaptive vertical filtering mode */
# define TV_VADAPT_MODE_LEAST		(0 << 26)
/** Selects the moderately adaptive vertical filtering mode */
# define TV_VADAPT_MODE_MODERATE	(1 << 26)
/** Selects the most adaptive vertical filtering mode */
# define TV_VADAPT_MODE_MOST		(3 << 26)
/**
 * Sets the horizontal scaling factor.
 *
 * This should be the fractional part of the horizontal scaling factor divided
 * by the oversampling rate.  TV_HSCALE should be less than 1, and set to:
 *
 * (src width - 1) / ((oversample * dest width) - 1)
 */
# define TV_HSCALE_FRAC_MASK		0x00003fff
# define TV_HSCALE_FRAC_SHIFT		0

#define TV_FILTER_CTL_2		0x68084
/**
 * Sets the integer part of the 3.15 fixed-point vertical scaling factor.
 *
 * TV_VSCALE should be (src height - 1) / ((interlace * dest height) - 1)
 */
# define TV_VSCALE_INT_MASK		0x00038000
# define TV_VSCALE_INT_SHIFT		15
/**
 * Sets the fractional part of the 3.15 fixed-point vertical scaling factor.
 *
 * \sa TV_VSCALE_INT_MASK
 */
# define TV_VSCALE_FRAC_MASK		0x00007fff
# define TV_VSCALE_FRAC_SHIFT		0

#define TV_FILTER_CTL_3		0x68088
/**
 * Sets the integer part of the 3.15 fixed-point vertical scaling factor.
 *
 * TV_VSCALE should be (src height - 1) / (1/4 * (dest height - 1))
 *
 * For progressive modes, TV_VSCALE_IP_INT should be set to zeroes.
 */
# define TV_VSCALE_IP_INT_MASK		0x00038000
# define TV_VSCALE_IP_INT_SHIFT		15
/**
 * Sets the fractional part of the 3.15 fixed-point vertical scaling factor.
 *
 * For progressive modes, TV_VSCALE_IP_INT should be set to zeroes.
 *
 * \sa TV_VSCALE_IP_INT_MASK
 */
# define TV_VSCALE_IP_FRAC_MASK		0x00007fff
# define TV_VSCALE_IP_FRAC_SHIFT		0

#define TV_CC_CONTROL		0x68090
# define TV_CC_ENABLE			(1 << 31)
/**
 * Specifies which field to send the CC data in.
 *
 * CC data is usually sent in field 0.
<<<<<<< HEAD
 */
# define TV_CC_FID_MASK			(1 << 27)
# define TV_CC_FID_SHIFT		27
/** Sets the horizontal position of the CC data.  Usually 135. */
# define TV_CC_HOFF_MASK		0x03ff0000
# define TV_CC_HOFF_SHIFT		16
/** Sets the vertical position of the CC data.  Usually 21 */
# define TV_CC_LINE_MASK		0x0000003f
# define TV_CC_LINE_SHIFT		0

#define TV_CC_DATA		0x68094
# define TV_CC_RDY			(1 << 31)
/** Second word of CC data to be transmitted. */
# define TV_CC_DATA_2_MASK		0x007f0000
# define TV_CC_DATA_2_SHIFT		16
/** First word of CC data to be transmitted. */
# define TV_CC_DATA_1_MASK		0x0000007f
# define TV_CC_DATA_1_SHIFT		0

#define TV_H_LUMA_0		0x68100
#define TV_H_LUMA_59		0x681ec
#define TV_H_CHROMA_0		0x68200
#define TV_H_CHROMA_59		0x682ec
#define TV_V_LUMA_0		0x68300
#define TV_V_LUMA_42		0x683a8
#define TV_V_CHROMA_0		0x68400
#define TV_V_CHROMA_42		0x684a8

/* Display & cursor control */

/* Pipe A */
#define PIPEADSL		0x70000
#define PIPEACONF		 0x70008
#define   PIPEACONF_ENABLE	(1<<31)
#define   PIPEACONF_DISABLE	0
#define   PIPEACONF_DOUBLE_WIDE	(1<<30)
#define   I965_PIPECONF_ACTIVE	(1<<30)
#define   PIPEACONF_SINGLE_WIDE	0
#define   PIPEACONF_PIPE_UNLOCKED 0
#define   PIPEACONF_PIPE_LOCKED	(1<<25)
#define   PIPEACONF_PALETTE	0
#define   PIPEACONF_GAMMA		(1<<24)
#define   PIPECONF_FORCE_BORDER	(1<<25)
#define   PIPECONF_PROGRESSIVE	(0 << 21)
#define   PIPECONF_INTERLACE_W_FIELD_INDICATION	(6 << 21)
#define   PIPECONF_INTERLACE_FIELD_0_ONLY		(7 << 21)
#define PIPEASTAT		0x70024
#define   PIPE_FIFO_UNDERRUN_STATUS		(1UL<<31)
#define   PIPE_CRC_ERROR_ENABLE			(1UL<<29)
#define   PIPE_CRC_DONE_ENABLE			(1UL<<28)
#define   PIPE_GMBUS_EVENT_ENABLE		(1UL<<27)
#define   PIPE_HOTPLUG_INTERRUPT_ENABLE		(1UL<<26)
#define   PIPE_VSYNC_INTERRUPT_ENABLE		(1UL<<25)
#define   PIPE_DISPLAY_LINE_COMPARE_ENABLE	(1UL<<24)
#define   PIPE_DPST_EVENT_ENABLE		(1UL<<23)
#define   PIPE_LEGACY_BLC_EVENT_ENABLE		(1UL<<22)
#define   PIPE_ODD_FIELD_INTERRUPT_ENABLE	(1UL<<21)
#define   PIPE_EVEN_FIELD_INTERRUPT_ENABLE	(1UL<<20)
#define   PIPE_HOTPLUG_TV_INTERRUPT_ENABLE	(1UL<<18) /* pre-965 */
#define   PIPE_START_VBLANK_INTERRUPT_ENABLE	(1UL<<18) /* 965 or later */
#define   PIPE_VBLANK_INTERRUPT_ENABLE		(1UL<<17)
#define   PIPE_OVERLAY_UPDATED_ENABLE		(1UL<<16)
#define   PIPE_CRC_ERROR_INTERRUPT_STATUS	(1UL<<13)
#define   PIPE_CRC_DONE_INTERRUPT_STATUS	(1UL<<12)
#define   PIPE_GMBUS_INTERRUPT_STATUS		(1UL<<11)
#define   PIPE_HOTPLUG_INTERRUPT_STATUS		(1UL<<10)
#define   PIPE_VSYNC_INTERRUPT_STATUS		(1UL<<9)
#define   PIPE_DISPLAY_LINE_COMPARE_STATUS	(1UL<<8)
#define   PIPE_DPST_EVENT_STATUS		(1UL<<7)
#define   PIPE_LEGACY_BLC_EVENT_STATUS		(1UL<<6)
#define   PIPE_ODD_FIELD_INTERRUPT_STATUS	(1UL<<5)
#define   PIPE_EVEN_FIELD_INTERRUPT_STATUS	(1UL<<4)
#define   PIPE_HOTPLUG_TV_INTERRUPT_STATUS	(1UL<<2) /* pre-965 */
#define   PIPE_START_VBLANK_INTERRUPT_STATUS	(1UL<<2) /* 965 or later */
#define   PIPE_VBLANK_INTERRUPT_STATUS		(1UL<<1)
#define   PIPE_OVERLAY_UPDATED_STATUS		(1UL<<0)

#define DSPARB			0x70030
#define   DSPARB_CSTART_MASK	(0x7f << 7)
#define   DSPARB_CSTART_SHIFT	7
#define   DSPARB_BSTART_MASK	(0x7f)		 
#define   DSPARB_BSTART_SHIFT	0
/*
 * The two pipe frame counter registers are not synchronized, so
 * reading a stable value is somewhat tricky. The following code 
 * should work:
 *
 *  do {
 *    high1 = ((INREG(PIPEAFRAMEHIGH) & PIPE_FRAME_HIGH_MASK) >>
 *             PIPE_FRAME_HIGH_SHIFT;
 *    low1 =  ((INREG(PIPEAFRAMEPIXEL) & PIPE_FRAME_LOW_MASK) >>
 *             PIPE_FRAME_LOW_SHIFT);
 *    high2 = ((INREG(PIPEAFRAMEHIGH) & PIPE_FRAME_HIGH_MASK) >>
 *             PIPE_FRAME_HIGH_SHIFT);
 *  } while (high1 != high2);
 *  frame = (high1 << 8) | low1;
 */
=======
 */
# define TV_CC_FID_MASK			(1 << 27)
# define TV_CC_FID_SHIFT		27
/** Sets the horizontal position of the CC data.  Usually 135. */
# define TV_CC_HOFF_MASK		0x03ff0000
# define TV_CC_HOFF_SHIFT		16
/** Sets the vertical position of the CC data.  Usually 21 */
# define TV_CC_LINE_MASK		0x0000003f
# define TV_CC_LINE_SHIFT		0

#define TV_CC_DATA		0x68094
# define TV_CC_RDY			(1 << 31)
/** Second word of CC data to be transmitted. */
# define TV_CC_DATA_2_MASK		0x007f0000
# define TV_CC_DATA_2_SHIFT		16
/** First word of CC data to be transmitted. */
# define TV_CC_DATA_1_MASK		0x0000007f
# define TV_CC_DATA_1_SHIFT		0

#define TV_H_LUMA_0		0x68100
#define TV_H_LUMA_59		0x681ec
#define TV_H_CHROMA_0		0x68200
#define TV_H_CHROMA_59		0x682ec
#define TV_V_LUMA_0		0x68300
#define TV_V_LUMA_42		0x683a8
#define TV_V_CHROMA_0		0x68400
#define TV_V_CHROMA_42		0x684a8

/* Display & cursor control */

/* Pipe A */
#define PIPEADSL		0x70000
#define PIPEACONF		 0x70008
#define   PIPEACONF_ENABLE	(1<<31)
#define   PIPEACONF_DISABLE	0
#define   PIPEACONF_DOUBLE_WIDE	(1<<30)
#define   I965_PIPECONF_ACTIVE	(1<<30)
#define   PIPEACONF_SINGLE_WIDE	0
#define   PIPEACONF_PIPE_UNLOCKED 0
#define   PIPEACONF_PIPE_LOCKED	(1<<25)
#define   PIPEACONF_PALETTE	0
#define   PIPEACONF_GAMMA		(1<<24)
#define   PIPECONF_FORCE_BORDER	(1<<25)
#define   PIPECONF_PROGRESSIVE	(0 << 21)
#define   PIPECONF_INTERLACE_W_FIELD_INDICATION	(6 << 21)
#define   PIPECONF_INTERLACE_FIELD_0_ONLY		(7 << 21)
#define PIPEASTAT		0x70024
#define   PIPE_FIFO_UNDERRUN_STATUS		(1UL<<31)
#define   PIPE_CRC_ERROR_ENABLE			(1UL<<29)
#define   PIPE_CRC_DONE_ENABLE			(1UL<<28)
#define   PIPE_GMBUS_EVENT_ENABLE		(1UL<<27)
#define   PIPE_HOTPLUG_INTERRUPT_ENABLE		(1UL<<26)
#define   PIPE_VSYNC_INTERRUPT_ENABLE		(1UL<<25)
#define   PIPE_DISPLAY_LINE_COMPARE_ENABLE	(1UL<<24)
#define   PIPE_DPST_EVENT_ENABLE		(1UL<<23)
#define   PIPE_LEGACY_BLC_EVENT_ENABLE		(1UL<<22)
#define   PIPE_ODD_FIELD_INTERRUPT_ENABLE	(1UL<<21)
#define   PIPE_EVEN_FIELD_INTERRUPT_ENABLE	(1UL<<20)
#define   PIPE_HOTPLUG_TV_INTERRUPT_ENABLE	(1UL<<18) /* pre-965 */
#define   PIPE_START_VBLANK_INTERRUPT_ENABLE	(1UL<<18) /* 965 or later */
#define   PIPE_VBLANK_INTERRUPT_ENABLE		(1UL<<17)
#define   PIPE_OVERLAY_UPDATED_ENABLE		(1UL<<16)
#define   PIPE_CRC_ERROR_INTERRUPT_STATUS	(1UL<<13)
#define   PIPE_CRC_DONE_INTERRUPT_STATUS	(1UL<<12)
#define   PIPE_GMBUS_INTERRUPT_STATUS		(1UL<<11)
#define   PIPE_HOTPLUG_INTERRUPT_STATUS		(1UL<<10)
#define   PIPE_VSYNC_INTERRUPT_STATUS		(1UL<<9)
#define   PIPE_DISPLAY_LINE_COMPARE_STATUS	(1UL<<8)
#define   PIPE_DPST_EVENT_STATUS		(1UL<<7)
#define   PIPE_LEGACY_BLC_EVENT_STATUS		(1UL<<6)
#define   PIPE_ODD_FIELD_INTERRUPT_STATUS	(1UL<<5)
#define   PIPE_EVEN_FIELD_INTERRUPT_STATUS	(1UL<<4)
#define   PIPE_HOTPLUG_TV_INTERRUPT_STATUS	(1UL<<2) /* pre-965 */
#define   PIPE_START_VBLANK_INTERRUPT_STATUS	(1UL<<2) /* 965 or later */
#define   PIPE_VBLANK_INTERRUPT_STATUS		(1UL<<1)
#define   PIPE_OVERLAY_UPDATED_STATUS		(1UL<<0)

#define DSPARB			0x70030
#define   DSPARB_CSTART_MASK	(0x7f << 7)
#define   DSPARB_CSTART_SHIFT	7
#define   DSPARB_BSTART_MASK	(0x7f)		 
#define   DSPARB_BSTART_SHIFT	0
/*
 * The two pipe frame counter registers are not synchronized, so
 * reading a stable value is somewhat tricky. The following code 
 * should work:
 *
 *  do {
 *    high1 = ((INREG(PIPEAFRAMEHIGH) & PIPE_FRAME_HIGH_MASK) >>
 *             PIPE_FRAME_HIGH_SHIFT;
 *    low1 =  ((INREG(PIPEAFRAMEPIXEL) & PIPE_FRAME_LOW_MASK) >>
 *             PIPE_FRAME_LOW_SHIFT);
 *    high2 = ((INREG(PIPEAFRAMEHIGH) & PIPE_FRAME_HIGH_MASK) >>
 *             PIPE_FRAME_HIGH_SHIFT);
 *  } while (high1 != high2);
 *  frame = (high1 << 8) | low1;
 */
>>>>>>> 95c02743
#define PIPEAFRAMEHIGH          0x70040
#define   PIPE_FRAME_HIGH_MASK    0x0000ffff
#define   PIPE_FRAME_HIGH_SHIFT   0
#define PIPEAFRAMEPIXEL         0x70044
#define   PIPE_FRAME_LOW_MASK     0xff000000
#define   PIPE_FRAME_LOW_SHIFT    24
#define   PIPE_PIXEL_MASK         0x00ffffff
#define   PIPE_PIXEL_SHIFT        0

/* Cursor A & B regs */
#define CURACNTR		0x70080
#define   CURSOR_MODE_DISABLE   0x00
#define   CURSOR_MODE_64_32B_AX 0x07
#define   CURSOR_MODE_64_ARGB_AX ((1 << 5) | CURSOR_MODE_64_32B_AX)
#define   MCURSOR_GAMMA_ENABLE  (1 << 26)
#define CURABASE		0x70084
#define CURAPOS			0x70088
#define   CURSOR_POS_MASK       0x007FF
#define   CURSOR_POS_SIGN       0x8000
#define   CURSOR_X_SHIFT        0
#define   CURSOR_Y_SHIFT        16
#define CURBCNTR		0x700c0
#define CURBBASE		0x700c4
#define CURBPOS			0x700c8

/* Display A control */
#define DSPACNTR                0x70180
#define   DISPLAY_PLANE_ENABLE			(1<<31)
#define   DISPLAY_PLANE_DISABLE			0
#define   DISPPLANE_GAMMA_ENABLE		(1<<30)
#define   DISPPLANE_GAMMA_DISABLE		0
#define   DISPPLANE_PIXFORMAT_MASK		(0xf<<26)
#define   DISPPLANE_8BPP			(0x2<<26)
#define   DISPPLANE_15_16BPP			(0x4<<26)
#define   DISPPLANE_16BPP			(0x5<<26)
#define   DISPPLANE_32BPP_NO_ALPHA		(0x6<<26)
#define   DISPPLANE_32BPP			(0x7<<26)
#define   DISPPLANE_STEREO_ENABLE		(1<<25)
#define   DISPPLANE_STEREO_DISABLE		0
#define   DISPPLANE_SEL_PIPE_MASK		(1<<24)
#define   DISPPLANE_SEL_PIPE_A			0
#define   DISPPLANE_SEL_PIPE_B			(1<<24)
#define   DISPPLANE_SRC_KEY_ENABLE		(1<<22)
#define   DISPPLANE_SRC_KEY_DISABLE		0
#define   DISPPLANE_LINE_DOUBLE			(1<<20)
#define   DISPPLANE_NO_LINE_DOUBLE		0
#define   DISPPLANE_STEREO_POLARITY_FIRST	0
#define   DISPPLANE_STEREO_POLARITY_SECOND	(1<<18)
#define DSPAADDR		0x70184
#define DSPASTRIDE		0x70188
#define DSPAPOS			0x7018C /* reserved */
#define DSPASIZE		0x70190
#define DSPASURF		0x7019C /* 965+ only */
#define DSPATILEOFF		0x701A4 /* 965+ only */

/* VBIOS flags */
#define SWF00			0x71410
#define SWF01			0x71414
#define SWF02			0x71418
#define SWF03			0x7141c
#define SWF04			0x71420
#define SWF05			0x71424
#define SWF06			0x71428
#define SWF10			0x70410
#define SWF11			0x70414
#define SWF14			0x71420
#define SWF30			0x72414
#define SWF31			0x72418
#define SWF32			0x7241c

/* Pipe B */
#define PIPEBDSL		0x71000
#define PIPEBCONF		0x71008
#define PIPEBSTAT		0x71024
#define PIPEBFRAMEHIGH		0x71040
#define PIPEBFRAMEPIXEL		0x71044

/* Display B control */
#define DSPBCNTR		0x71180
#define   DISPPLANE_ALPHA_TRANS_ENABLE		(1<<15)
#define   DISPPLANE_ALPHA_TRANS_DISABLE		0
#define   DISPPLANE_SPRITE_ABOVE_DISPLAY	0
#define   DISPPLANE_SPRITE_ABOVE_OVERLAY	(1)
#define DSPBADDR		0x71184
#define DSPBSTRIDE		0x71188
#define DSPBPOS			0x7118C
#define DSPBSIZE		0x71190
#define DSPBSURF		0x7119C
#define DSPBTILEOFF		0x711A4

/* VBIOS regs */
#define VGACNTRL		0x71400
# define VGA_DISP_DISABLE			(1 << 31)
# define VGA_2X_MODE				(1 << 30)
# define VGA_PIPE_B_SELECT			(1 << 29)

/* Chipset type macros */

#define IS_I830(dev) ((dev)->pci_device == 0x3577)
#define IS_845G(dev) ((dev)->pci_device == 0x2562)
#define IS_I85X(dev) ((dev)->pci_device == 0x3582)
#define IS_I855(dev) ((dev)->pci_device == 0x3582)
#define IS_I865G(dev) ((dev)->pci_device == 0x2572)

#define IS_I915G(dev) ((dev)->pci_device == 0x2582 || (dev)->pci_device == 0x258a)
#define IS_I915GM(dev) ((dev)->pci_device == 0x2592)
#define IS_I945G(dev) ((dev)->pci_device == 0x2772)
#define IS_I945GM(dev) ((dev)->pci_device == 0x27A2 ||\
		        (dev)->pci_device == 0x27AE)
#define IS_I965G(dev) ((dev)->pci_device == 0x2972 || \
		       (dev)->pci_device == 0x2982 || \
		       (dev)->pci_device == 0x2992 || \
		       (dev)->pci_device == 0x29A2 || \
		       (dev)->pci_device == 0x2A02 || \
		       (dev)->pci_device == 0x2A12 || \
		       (dev)->pci_device == 0x2A42 || \
		       (dev)->pci_device == 0x2E02 || \
		       (dev)->pci_device == 0x2E12 || \
		       (dev)->pci_device == 0x2E22)

#define IS_I965GM(dev) ((dev)->pci_device == 0x2A02)

#define IS_GM45(dev) ((dev)->pci_device == 0x2A42)

#define IS_G4X(dev) ((dev)->pci_device == 0x2E02 || \
		     (dev)->pci_device == 0x2E12 || \
		     (dev)->pci_device == 0x2E22)

#define IS_G33(dev)    ((dev)->pci_device == 0x29C2 ||	\
			(dev)->pci_device == 0x29B2 ||	\
			(dev)->pci_device == 0x29D2)

#define IS_I9XX(dev) (IS_I915G(dev) || IS_I915GM(dev) || IS_I945G(dev) || \
		      IS_I945GM(dev) || IS_I965G(dev) || IS_G33(dev))

#define IS_MOBILE(dev) (IS_I830(dev) || IS_I85X(dev) || IS_I915GM(dev) || \
			IS_I945GM(dev) || IS_I965GM(dev) || IS_GM45(dev))

<<<<<<< HEAD
=======
#define I915_NEED_GFX_HWS(dev) (IS_G33(dev) || IS_GM45(dev) || IS_G4X(dev))

>>>>>>> 95c02743
#endif<|MERGE_RESOLUTION|>--- conflicted
+++ resolved
@@ -107,9 +107,7 @@
 	struct drm_minor *minor;
 };
 
-<<<<<<< HEAD
-struct drm_i915_master_private {
-=======
+
 #ifdef __linux__
 struct opregion_header;
 struct opregion_acpi;
@@ -126,8 +124,7 @@
 };
 #endif
 
-typedef struct drm_i915_private {
->>>>>>> 95c02743
+struct drm_i915_master_private {
 	drm_local_map_t *sarea;
 	struct drm_i915_sarea *sarea_priv;
 };
@@ -201,7 +198,6 @@
         struct drm_bo_kmap_obj sarea_kmap;
 #endif
 
-<<<<<<< HEAD
 	/* Feature bits from the VBIOS */
 	int int_tv_support:1;
 	int lvds_dither:1;
@@ -286,11 +282,10 @@
 	} mm;
 
 	struct work_struct user_interrupt_task;
-=======
+
 #ifdef __linux__
 	struct intel_opregion opregion;
 #endif
->>>>>>> 95c02743
 
 	/* Register state */
 	u8 saveLBB;
@@ -770,56 +765,6 @@
 
 /*
  * Memory interface instructions used by the kernel
-<<<<<<< HEAD
- */
-#define MI_INSTR(opcode, flags) (((opcode) << 23) | (flags))
-
-#define MI_NOOP			MI_INSTR(0, 0)
-#define MI_USER_INTERRUPT	MI_INSTR(0x02, 0)
-#define MI_WAIT_FOR_EVENT       MI_INSTR(0x03, 0)
-#define   MI_WAIT_FOR_PLANE_B_FLIP      (1<<6)
-#define   MI_WAIT_FOR_PLANE_A_FLIP      (1<<2)
-#define   MI_WAIT_FOR_PLANE_A_SCANLINES (1<<1)
-#define MI_FLUSH		MI_INSTR(0x04, 0)
-#define   MI_READ_FLUSH		(1 << 0)
-#define   MI_EXE_FLUSH		(1 << 1)
-#define   MI_NO_WRITE_FLUSH	(1 << 2)
-#define   MI_SCENE_COUNT	(1 << 3) /* just increment scene count */
-#define   MI_END_SCENE		(1 << 4) /* flush binner and incr scene count */
-#define MI_BATCH_BUFFER_END	MI_INSTR(0x0a, 0)
-#define MI_REPORT_HEAD		MI_INSTR(0x07, 0)
-#define MI_LOAD_SCAN_LINES_INCL MI_INSTR(0x12, 0)
-#define MI_STORE_DWORD_IMM	MI_INSTR(0x20, 1) /* used to have 1<<22? */
-#define MI_STORE_DWORD_INDEX	MI_INSTR(0x21, 1)
-#define   MI_STORE_DWORD_INDEX_SHIFT 2
-#define MI_LOAD_REGISTER_IMM	MI_INSTR(0x22, 1)
-#define MI_BATCH_BUFFER		MI_INSTR(0x30, 1)
-#define   MI_BATCH_NON_SECURE	(1)
-#define   MI_BATCH_NON_SECURE_I965 (1<<8)
-#define MI_BATCH_BUFFER_START	MI_INSTR(0x31, 0)
-
-#define BREADCRUMB_BITS 31
-#define BREADCRUMB_MASK ((1U << BREADCRUMB_BITS) - 1)
-
-#define READ_BREADCRUMB(dev_priv)  (((volatile u32*)(dev_priv->hws_vaddr))[5])
-
-/**
- * Reads a dword out of the status page, which is written to from the command
- * queue by automatic updates, MI_REPORT_HEAD, MI_STORE_DATA_INDEX, or
- * MI_STORE_DATA_IMM.
- *
- * The following dwords have a reserved meaning:
- * 0: ISR copy, updated when an ISR bit not set in the HWSTAM changes.
- * 4: ring 0 head pointer
- * 5: ring 1 head pointer (915-class)
- * 6: ring 2 head pointer (915-class)
- *
- * The area from dword 0x10 to 0x3ff is available for driver usage.
- */
-#define READ_HWSP(dev_priv, reg)  (((volatile u32*)(dev_priv->hws_vaddr))[reg])
-#define I915_GEM_HWS_INDEX		0x10
-
-=======
  */
 #define MI_INSTR(opcode, flags) (((opcode) << 23) | (flags))
 
@@ -841,6 +786,7 @@
 #define MI_STORE_DWORD_IMM	MI_INSTR(0x20, 1)
 #define   MI_MEM_VIRTUAL	(1 << 22) /* 965+ only */
 #define MI_STORE_DWORD_INDEX	MI_INSTR(0x21, 1)
+#define   MI_STORE_DWORD_INDEX_SHIFT 2
 #define MI_LOAD_REGISTER_IMM	MI_INSTR(0x22, 1)
 #define MI_BATCH_BUFFER		MI_INSTR(0x30, 1)
 #define   MI_BATCH_NON_SECURE	(1)
@@ -850,7 +796,7 @@
 #define BREADCRUMB_BITS 31
 #define BREADCRUMB_MASK ((1U << BREADCRUMB_BITS) - 1)
 
-#define READ_BREADCRUMB(dev_priv)  (((volatile u32*)(dev_priv->hw_status_page))[5])
+#define READ_BREADCRUMB(dev_priv)  (((volatile u32*)(dev_priv->hws_vaddr))[5])
 
 /**
  * Reads a dword out of the status page, which is written to from the command
@@ -865,19 +811,15 @@
  *
  * The area from dword 0x10 to 0x3ff is available for driver usage.
  */
-#define READ_HWSP(dev_priv, reg)  (((volatile u32*)(dev_priv->hw_status_page))[reg])
+#define READ_HWSP(dev_priv, reg)  (((volatile u32*)(dev_priv->hws_vaddr))[reg])
 #define I915_GEM_HWS_INDEX		0x10
 
->>>>>>> 95c02743
 /*
  * 3D instructions used by the kernel
  */
 #define GFX_INSTR(opcode, flags) ((0x3 << 29) | ((opcode) << 24) | (flags))
 
-<<<<<<< HEAD
 #define GFX_OP_USER_INTERRUPT  ((0<<29)|(2<<23))
-=======
->>>>>>> 95c02743
 #define GFX_OP_RASTER_RULES    ((0x3<<29)|(0x7<<24))
 #define GFX_OP_SCISSOR         ((0x3<<29)|(0x1c<<24)|(0x10<<19))
 #define   SC_UPDATE_SCISSOR       (0x1<<1)
@@ -907,13 +849,8 @@
 #define   BLT_DEPTH_16_1555		(2<<24)
 #define   BLT_DEPTH_32			(3<<24)
 #define   BLT_ROP_GXCOPY		(0xcc<<16)
-<<<<<<< HEAD
-#define XY_SRC_COPY_BLT_SRC_TILED	(1<<15)
-#define XY_SRC_COPY_BLT_DST_TILED	(1<<11)
-=======
 #define XY_SRC_COPY_BLT_SRC_TILED	(1<<15) /* 965+ only */
 #define XY_SRC_COPY_BLT_DST_TILED	(1<<11) /* 965+ only */
->>>>>>> 95c02743
 #define CMD_OP_DISPLAYBUFFER_INFO ((0x0<<29)|(0x14<<23)|2)
 #define   ASYNC_FLIP                (1<<22)
 #define   DISPLAY_PLANE_A           (0<<20)
@@ -943,10 +880,7 @@
 #define PRB1_HEAD	0x02044 /* 915+ only */
 #define PRB1_START	0x02048 /* 915+ only */
 #define PRB1_CTL	0x0204c /* 915+ only */
-<<<<<<< HEAD
 #define I965REG_ACTHD	0x02074
-=======
->>>>>>> 95c02743
 #define HWS_PGA		0x02080
 #define IPEIR		0x02088
 #define NOPID		0x02094
@@ -972,18 +906,12 @@
 #define   I915_DISPLAY_PIPE_B_EVENT_INTERRUPT		(1<<4)
 #define   I915_DEBUG_INTERRUPT				(1<<2)
 #define   I915_USER_INTERRUPT				(1<<1)
-<<<<<<< HEAD
-=======
 #define   I915_ASLE_INTERRUPT				(1<<0)
->>>>>>> 95c02743
 #define EIR		0x020b0
 #define EMR		0x020b4
 #define ESR		0x020b8
 #define INSTPM	        0x020c0
-<<<<<<< HEAD
 #define I915REG_ACTHD	0x020C8
-=======
->>>>>>> 95c02743
 #define FW_BLC		0x020d8
 #define FW_BLC_SELF	0x020e0 /* 915+ only */
 #define MI_ARB_STATE	0x020e4 /* 915+ only */
@@ -1087,15 +1015,12 @@
 #define   DPLLB_LVDS_P2_CLOCK_DIV_7	(1 << 24) /* i915 */
 #define   DPLL_P2_CLOCK_DIV_MASK	0x03000000 /* i915 */
 #define   DPLL_FPA01_P1_POST_DIV_MASK	0x00ff0000 /* i915 */
-<<<<<<< HEAD
 /*
  * Pixel within the current frame is counted in the PIPEAFRAMEPIXEL register
  * and is 24 bits wide.
  */
 #define PIPE_PIXEL_MASK         0x00ffffff
 #define PIPE_PIXEL_SHIFT        0
-=======
->>>>>>> 95c02743
 
 #define I915_FIFO_UNDERRUN_STATUS		(1UL<<31)
 #define I915_CRC_ERROR_ENABLE			(1UL<<29)
@@ -1958,7 +1883,6 @@
  * Specifies which field to send the CC data in.
  *
  * CC data is usually sent in field 0.
-<<<<<<< HEAD
  */
 # define TV_CC_FID_MASK			(1 << 27)
 # define TV_CC_FID_SHIFT		27
@@ -2056,105 +1980,6 @@
  *  } while (high1 != high2);
  *  frame = (high1 << 8) | low1;
  */
-=======
- */
-# define TV_CC_FID_MASK			(1 << 27)
-# define TV_CC_FID_SHIFT		27
-/** Sets the horizontal position of the CC data.  Usually 135. */
-# define TV_CC_HOFF_MASK		0x03ff0000
-# define TV_CC_HOFF_SHIFT		16
-/** Sets the vertical position of the CC data.  Usually 21 */
-# define TV_CC_LINE_MASK		0x0000003f
-# define TV_CC_LINE_SHIFT		0
-
-#define TV_CC_DATA		0x68094
-# define TV_CC_RDY			(1 << 31)
-/** Second word of CC data to be transmitted. */
-# define TV_CC_DATA_2_MASK		0x007f0000
-# define TV_CC_DATA_2_SHIFT		16
-/** First word of CC data to be transmitted. */
-# define TV_CC_DATA_1_MASK		0x0000007f
-# define TV_CC_DATA_1_SHIFT		0
-
-#define TV_H_LUMA_0		0x68100
-#define TV_H_LUMA_59		0x681ec
-#define TV_H_CHROMA_0		0x68200
-#define TV_H_CHROMA_59		0x682ec
-#define TV_V_LUMA_0		0x68300
-#define TV_V_LUMA_42		0x683a8
-#define TV_V_CHROMA_0		0x68400
-#define TV_V_CHROMA_42		0x684a8
-
-/* Display & cursor control */
-
-/* Pipe A */
-#define PIPEADSL		0x70000
-#define PIPEACONF		 0x70008
-#define   PIPEACONF_ENABLE	(1<<31)
-#define   PIPEACONF_DISABLE	0
-#define   PIPEACONF_DOUBLE_WIDE	(1<<30)
-#define   I965_PIPECONF_ACTIVE	(1<<30)
-#define   PIPEACONF_SINGLE_WIDE	0
-#define   PIPEACONF_PIPE_UNLOCKED 0
-#define   PIPEACONF_PIPE_LOCKED	(1<<25)
-#define   PIPEACONF_PALETTE	0
-#define   PIPEACONF_GAMMA		(1<<24)
-#define   PIPECONF_FORCE_BORDER	(1<<25)
-#define   PIPECONF_PROGRESSIVE	(0 << 21)
-#define   PIPECONF_INTERLACE_W_FIELD_INDICATION	(6 << 21)
-#define   PIPECONF_INTERLACE_FIELD_0_ONLY		(7 << 21)
-#define PIPEASTAT		0x70024
-#define   PIPE_FIFO_UNDERRUN_STATUS		(1UL<<31)
-#define   PIPE_CRC_ERROR_ENABLE			(1UL<<29)
-#define   PIPE_CRC_DONE_ENABLE			(1UL<<28)
-#define   PIPE_GMBUS_EVENT_ENABLE		(1UL<<27)
-#define   PIPE_HOTPLUG_INTERRUPT_ENABLE		(1UL<<26)
-#define   PIPE_VSYNC_INTERRUPT_ENABLE		(1UL<<25)
-#define   PIPE_DISPLAY_LINE_COMPARE_ENABLE	(1UL<<24)
-#define   PIPE_DPST_EVENT_ENABLE		(1UL<<23)
-#define   PIPE_LEGACY_BLC_EVENT_ENABLE		(1UL<<22)
-#define   PIPE_ODD_FIELD_INTERRUPT_ENABLE	(1UL<<21)
-#define   PIPE_EVEN_FIELD_INTERRUPT_ENABLE	(1UL<<20)
-#define   PIPE_HOTPLUG_TV_INTERRUPT_ENABLE	(1UL<<18) /* pre-965 */
-#define   PIPE_START_VBLANK_INTERRUPT_ENABLE	(1UL<<18) /* 965 or later */
-#define   PIPE_VBLANK_INTERRUPT_ENABLE		(1UL<<17)
-#define   PIPE_OVERLAY_UPDATED_ENABLE		(1UL<<16)
-#define   PIPE_CRC_ERROR_INTERRUPT_STATUS	(1UL<<13)
-#define   PIPE_CRC_DONE_INTERRUPT_STATUS	(1UL<<12)
-#define   PIPE_GMBUS_INTERRUPT_STATUS		(1UL<<11)
-#define   PIPE_HOTPLUG_INTERRUPT_STATUS		(1UL<<10)
-#define   PIPE_VSYNC_INTERRUPT_STATUS		(1UL<<9)
-#define   PIPE_DISPLAY_LINE_COMPARE_STATUS	(1UL<<8)
-#define   PIPE_DPST_EVENT_STATUS		(1UL<<7)
-#define   PIPE_LEGACY_BLC_EVENT_STATUS		(1UL<<6)
-#define   PIPE_ODD_FIELD_INTERRUPT_STATUS	(1UL<<5)
-#define   PIPE_EVEN_FIELD_INTERRUPT_STATUS	(1UL<<4)
-#define   PIPE_HOTPLUG_TV_INTERRUPT_STATUS	(1UL<<2) /* pre-965 */
-#define   PIPE_START_VBLANK_INTERRUPT_STATUS	(1UL<<2) /* 965 or later */
-#define   PIPE_VBLANK_INTERRUPT_STATUS		(1UL<<1)
-#define   PIPE_OVERLAY_UPDATED_STATUS		(1UL<<0)
-
-#define DSPARB			0x70030
-#define   DSPARB_CSTART_MASK	(0x7f << 7)
-#define   DSPARB_CSTART_SHIFT	7
-#define   DSPARB_BSTART_MASK	(0x7f)		 
-#define   DSPARB_BSTART_SHIFT	0
-/*
- * The two pipe frame counter registers are not synchronized, so
- * reading a stable value is somewhat tricky. The following code 
- * should work:
- *
- *  do {
- *    high1 = ((INREG(PIPEAFRAMEHIGH) & PIPE_FRAME_HIGH_MASK) >>
- *             PIPE_FRAME_HIGH_SHIFT;
- *    low1 =  ((INREG(PIPEAFRAMEPIXEL) & PIPE_FRAME_LOW_MASK) >>
- *             PIPE_FRAME_LOW_SHIFT);
- *    high2 = ((INREG(PIPEAFRAMEHIGH) & PIPE_FRAME_HIGH_MASK) >>
- *             PIPE_FRAME_HIGH_SHIFT);
- *  } while (high1 != high2);
- *  frame = (high1 << 8) | low1;
- */
->>>>>>> 95c02743
 #define PIPEAFRAMEHIGH          0x70040
 #define   PIPE_FRAME_HIGH_MASK    0x0000ffff
 #define   PIPE_FRAME_HIGH_SHIFT   0
@@ -2293,9 +2118,6 @@
 #define IS_MOBILE(dev) (IS_I830(dev) || IS_I85X(dev) || IS_I915GM(dev) || \
 			IS_I945GM(dev) || IS_I965GM(dev) || IS_GM45(dev))
 
-<<<<<<< HEAD
-=======
 #define I915_NEED_GFX_HWS(dev) (IS_G33(dev) || IS_GM45(dev) || IS_G4X(dev))
 
->>>>>>> 95c02743
 #endif