--- conflicted
+++ resolved
@@ -71,7 +71,6 @@
 	.ttm_cache_flush = i915_flush_ttm,
 	.command_stream_barrier = NULL,
 };
-<<<<<<< HEAD
 #endif /* ttm */
 
 static bool i915_pipe_enabled(struct drm_device *dev, enum pipe pipe)
@@ -269,9 +268,6 @@
 		outb(dev_priv->saveDACDATA[i], VGA_DACDATA);
 
 }
-=======
-#endif
->>>>>>> 95c02743
 
 static int i915_suspend(struct drm_device *dev, pm_message_t state)
 {
@@ -287,131 +283,12 @@
 		return 0;
 
 	pci_save_state(dev->pdev);
-<<<<<<< HEAD
-	pci_read_config_byte(dev->pdev, LBB, &dev_priv->saveLBB);
-
-	/* Display arbitration control */
-	dev_priv->saveDSPARB = I915_READ(DSPARB);
-
-	/* Pipe & plane A info */
-	dev_priv->savePIPEACONF = I915_READ(PIPEACONF);
-	dev_priv->savePIPEASRC = I915_READ(PIPEASRC);
-	dev_priv->saveFPA0 = I915_READ(FPA0);
-	dev_priv->saveFPA1 = I915_READ(FPA1);
-	dev_priv->saveDPLL_A = I915_READ(DPLL_A);
-	if (IS_I965G(dev))
-		dev_priv->saveDPLL_A_MD = I915_READ(DPLL_A_MD);
-	dev_priv->saveHTOTAL_A = I915_READ(HTOTAL_A);
-	dev_priv->saveHBLANK_A = I915_READ(HBLANK_A);
-	dev_priv->saveHSYNC_A = I915_READ(HSYNC_A);
-	dev_priv->saveVTOTAL_A = I915_READ(VTOTAL_A);
-	dev_priv->saveVBLANK_A = I915_READ(VBLANK_A);
-	dev_priv->saveVSYNC_A = I915_READ(VSYNC_A);
-	dev_priv->saveBCLRPAT_A = I915_READ(BCLRPAT_A);
-
-	dev_priv->saveDSPACNTR = I915_READ(DSPACNTR);
-	dev_priv->saveDSPASTRIDE = I915_READ(DSPASTRIDE);
-	dev_priv->saveDSPASIZE = I915_READ(DSPASIZE);
-	dev_priv->saveDSPAPOS = I915_READ(DSPAPOS);
-	dev_priv->saveDSPAADDR = I915_READ(DSPAADDR);
-	if (IS_I965G(dev)) {
-		dev_priv->saveDSPASURF = I915_READ(DSPASURF);
-		dev_priv->saveDSPATILEOFF = I915_READ(DSPATILEOFF);
-	}
-	i915_save_palette(dev, PIPE_A);
-	dev_priv->savePIPEASTAT = I915_READ(PIPEASTAT);
-
-	/* Pipe & plane B info */
-	dev_priv->savePIPEBCONF = I915_READ(PIPEBCONF);
-	dev_priv->savePIPEBSRC = I915_READ(PIPEBSRC);
-	dev_priv->saveFPB0 = I915_READ(FPB0);
-	dev_priv->saveFPB1 = I915_READ(FPB1);
-	dev_priv->saveDPLL_B = I915_READ(DPLL_B);
-	if (IS_I965G(dev))
-		dev_priv->saveDPLL_B_MD = I915_READ(DPLL_B_MD);
-	dev_priv->saveHTOTAL_B = I915_READ(HTOTAL_B);
-	dev_priv->saveHBLANK_B = I915_READ(HBLANK_B);
-	dev_priv->saveHSYNC_B = I915_READ(HSYNC_B);
-	dev_priv->saveVTOTAL_B = I915_READ(VTOTAL_B);
-	dev_priv->saveVBLANK_B = I915_READ(VBLANK_B);
-	dev_priv->saveVSYNC_B = I915_READ(VSYNC_B);
-	dev_priv->saveBCLRPAT_A = I915_READ(BCLRPAT_A);
-
-	dev_priv->saveDSPBCNTR = I915_READ(DSPBCNTR);
-	dev_priv->saveDSPBSTRIDE = I915_READ(DSPBSTRIDE);
-	dev_priv->saveDSPBSIZE = I915_READ(DSPBSIZE);
-	dev_priv->saveDSPBPOS = I915_READ(DSPBPOS);
-	dev_priv->saveDSPBADDR = I915_READ(DSPBADDR);
-	if (IS_I965GM(dev) || IS_IGD_GM(dev)) {
-		dev_priv->saveDSPBSURF = I915_READ(DSPBSURF);
-		dev_priv->saveDSPBTILEOFF = I915_READ(DSPBTILEOFF);
-	}
-	i915_save_palette(dev, PIPE_B);
-	dev_priv->savePIPEBSTAT = I915_READ(PIPEBSTAT);
-
-	/* CRT state */
-	dev_priv->saveADPA = I915_READ(ADPA);
-
-	/* LVDS state */
-	dev_priv->savePP_CONTROL = I915_READ(PP_CONTROL);
-	dev_priv->savePFIT_PGM_RATIOS = I915_READ(PFIT_PGM_RATIOS);
-	dev_priv->saveBLC_PWM_CTL = I915_READ(BLC_PWM_CTL);
-	if (IS_I965G(dev))
-		dev_priv->saveBLC_PWM_CTL2 = I915_READ(BLC_PWM_CTL2);
-	if (IS_MOBILE(dev) && !IS_I830(dev))
-		dev_priv->saveLVDS = I915_READ(LVDS);
-	if (!IS_I830(dev) && !IS_845G(dev))
-		dev_priv->savePFIT_CONTROL = I915_READ(PFIT_CONTROL);
-	dev_priv->savePP_ON_DELAYS = I915_READ(PP_ON_DELAYS);
-	dev_priv->savePP_OFF_DELAYS = I915_READ(PP_OFF_DELAYS);
-	dev_priv->savePP_DIVISOR = I915_READ(PP_DIVISOR);
-
-	/* FIXME: save TV & SDVO state */
-
-	/* FBC state */
-	dev_priv->saveFBC_CFB_BASE = I915_READ(FBC_CFB_BASE);
-	dev_priv->saveFBC_LL_BASE = I915_READ(FBC_LL_BASE);
-	dev_priv->saveFBC_CONTROL2 = I915_READ(FBC_CONTROL2);
-	dev_priv->saveFBC_CONTROL = I915_READ(FBC_CONTROL);
-
-	/* Interrupt state */
-	dev_priv->saveIIR = I915_READ(IIR);
-	dev_priv->saveIER = I915_READ(IER);
-	dev_priv->saveIMR = I915_READ(IMR);
-
-	/* VGA state */
-	dev_priv->saveVGA0 = I915_READ(VGA0);
-	dev_priv->saveVGA1 = I915_READ(VGA1);
-	dev_priv->saveVGA_PD = I915_READ(VGA_PD);
-	dev_priv->saveVGACNTRL = I915_READ(VGACNTRL);
-
-	/* Clock gating state */
-	dev_priv->saveD_STATE = I915_READ(D_STATE);
-	dev_priv->saveCG_2D_DIS = I915_READ(CG_2D_DIS);
-
-	/* Cache mode state */
-	dev_priv->saveCACHE_MODE_0 = I915_READ(CACHE_MODE_0);
-
-	/* Memory Arbitration state */
-	dev_priv->saveMI_ARB_STATE = I915_READ(MI_ARB_STATE);
-
-	/* Scratch space */
-	for (i = 0; i < 16; i++) {
-		dev_priv->saveSWF0[i] = I915_READ(SWF00 + (i << 2));
-		dev_priv->saveSWF1[i] = I915_READ(SWF10 + (i << 2));
-	}
-	for (i = 0; i < 3; i++)
-		dev_priv->saveSWF2[i] = I915_READ(SWF30 + (i << 2));
-
-	i915_save_vga(dev);
-=======
 
 	i915_save_state(dev);
 
 #if LINUX_VERSION_CODE > KERNEL_VERSION(2,6,25)
 	intel_opregion_free(dev);
 #endif
->>>>>>> 95c02743
 
 	if (state.event == PM_EVENT_SUSPEND) {
 		/* Shut down the device */
@@ -430,158 +307,11 @@
 		return -1;
 	pci_set_master(dev->pdev);
 
-<<<<<<< HEAD
-	DRM_INFO("resuming i915\n");
-
-	pci_write_config_byte(dev->pdev, LBB, dev_priv->saveLBB);
-
-	I915_WRITE(DSPARB, dev_priv->saveDSPARB);
-
-	/* Pipe & plane A info */
-	/* Prime the clock */
-	if (dev_priv->saveDPLL_A & DPLL_VCO_ENABLE) {
-		I915_WRITE(DPLL_A, dev_priv->saveDPLL_A &
-			   ~DPLL_VCO_ENABLE);
-		udelay(150);
-	}
-	I915_WRITE(FPA0, dev_priv->saveFPA0);
-	I915_WRITE(FPA1, dev_priv->saveFPA1);
-	/* Actually enable it */
-	I915_WRITE(DPLL_A, dev_priv->saveDPLL_A);
-	udelay(150);
-	if (IS_I965G(dev))
-		I915_WRITE(DPLL_A_MD, dev_priv->saveDPLL_A_MD);
-	udelay(150);
-
-	/* Restore mode */
-	I915_WRITE(HTOTAL_A, dev_priv->saveHTOTAL_A);
-	I915_WRITE(HBLANK_A, dev_priv->saveHBLANK_A);
-	I915_WRITE(HSYNC_A, dev_priv->saveHSYNC_A);
-	I915_WRITE(VTOTAL_A, dev_priv->saveVTOTAL_A);
-	I915_WRITE(VBLANK_A, dev_priv->saveVBLANK_A);
-	I915_WRITE(VSYNC_A, dev_priv->saveVSYNC_A);
-	I915_WRITE(BCLRPAT_A, dev_priv->saveBCLRPAT_A);
-
-	/* Restore plane info */
-	I915_WRITE(DSPASIZE, dev_priv->saveDSPASIZE);
-	I915_WRITE(DSPAPOS, dev_priv->saveDSPAPOS);
-	I915_WRITE(PIPEASRC, dev_priv->savePIPEASRC);
-	I915_WRITE(DSPAADDR, dev_priv->saveDSPAADDR);
-	I915_WRITE(DSPASTRIDE, dev_priv->saveDSPASTRIDE);
-	if (IS_I965G(dev)) {
-		I915_WRITE(DSPASURF, dev_priv->saveDSPASURF);
-		I915_WRITE(DSPATILEOFF, dev_priv->saveDSPATILEOFF);
-	}
-
-	I915_WRITE(PIPEACONF, dev_priv->savePIPEACONF);
-
-	i915_restore_palette(dev, PIPE_A);
-	/* Enable the plane */
-	I915_WRITE(DSPACNTR, dev_priv->saveDSPACNTR);
-	I915_WRITE(DSPAADDR, I915_READ(DSPAADDR));
-
-	/* Pipe & plane B info */
-	if (dev_priv->saveDPLL_B & DPLL_VCO_ENABLE) {
-		DRM_INFO("restoring DPLL_B: 0x%08x\n", dev_priv->saveDPLL_B);
-		I915_WRITE(DPLL_B, dev_priv->saveDPLL_B &
-			   ~DPLL_VCO_ENABLE);
-		udelay(150);
-	}
-	I915_WRITE(FPB0, dev_priv->saveFPB0);
-	I915_WRITE(FPB1, dev_priv->saveFPB1);
-	/* Actually enable it */
-	I915_WRITE(DPLL_B, dev_priv->saveDPLL_B);
-	DRM_INFO("restoring DPLL_B: 0x%08x\n", dev_priv->saveDPLL_B);
-	udelay(150);
-	if (IS_I965G(dev))
-		I915_WRITE(DPLL_B_MD, dev_priv->saveDPLL_B_MD);
-	udelay(150);
-
-	/* Restore mode */
-	I915_WRITE(HTOTAL_B, dev_priv->saveHTOTAL_B);
-	I915_WRITE(HBLANK_B, dev_priv->saveHBLANK_B);
-	I915_WRITE(HSYNC_B, dev_priv->saveHSYNC_B);
-	I915_WRITE(VTOTAL_B, dev_priv->saveVTOTAL_B);
-	I915_WRITE(VBLANK_B, dev_priv->saveVBLANK_B);
-	I915_WRITE(VSYNC_B, dev_priv->saveVSYNC_B);
-	I915_WRITE(BCLRPAT_B, dev_priv->saveBCLRPAT_B);
-
-	/* Restore plane info */
-	I915_WRITE(DSPBSIZE, dev_priv->saveDSPBSIZE);
-	I915_WRITE(DSPBPOS, dev_priv->saveDSPBPOS);
-	I915_WRITE(PIPEBSRC, dev_priv->savePIPEBSRC);
-	I915_WRITE(DSPBADDR, dev_priv->saveDSPBADDR);
-	I915_WRITE(DSPBSTRIDE, dev_priv->saveDSPBSTRIDE);
-	if (IS_I965G(dev)) {
-		I915_WRITE(DSPBSURF, dev_priv->saveDSPBSURF);
-		I915_WRITE(DSPBTILEOFF, dev_priv->saveDSPBTILEOFF);
-	}
-
-	I915_WRITE(PIPEBCONF, dev_priv->savePIPEBCONF);
-
-	i915_restore_palette(dev, PIPE_B);
-	/* Enable the plane */
-	I915_WRITE(DSPBCNTR, dev_priv->saveDSPBCNTR);
-	I915_WRITE(DSPBADDR, I915_READ(DSPBADDR));
-
-	/* CRT state */
-	I915_WRITE(ADPA, dev_priv->saveADPA);
-
-	/* LVDS state */
-	if (IS_I965G(dev))
-		I915_WRITE(BLC_PWM_CTL2, dev_priv->saveBLC_PWM_CTL2);
-	if (IS_MOBILE(dev) && !IS_I830(dev))
-		I915_WRITE(LVDS, dev_priv->saveLVDS);
-	if (!IS_I830(dev) && !IS_845G(dev))
-		I915_WRITE(PFIT_CONTROL, dev_priv->savePFIT_CONTROL);
-
-	I915_WRITE(PFIT_PGM_RATIOS, dev_priv->savePFIT_PGM_RATIOS);
-	I915_WRITE(BLC_PWM_CTL, dev_priv->saveBLC_PWM_CTL);
-	I915_WRITE(PP_ON_DELAYS, dev_priv->savePP_ON_DELAYS);
-	I915_WRITE(PP_OFF_DELAYS, dev_priv->savePP_OFF_DELAYS);
-	I915_WRITE(PP_DIVISOR, dev_priv->savePP_DIVISOR);
-	I915_WRITE(PP_CONTROL, dev_priv->savePP_CONTROL);
-
-	/* FIXME: restore TV & SDVO state */
-
-	/* FBC info */
-	I915_WRITE(FBC_CFB_BASE, dev_priv->saveFBC_CFB_BASE);
-	I915_WRITE(FBC_LL_BASE, dev_priv->saveFBC_LL_BASE);
-	I915_WRITE(FBC_CONTROL2, dev_priv->saveFBC_CONTROL2);
-	I915_WRITE(FBC_CONTROL, dev_priv->saveFBC_CONTROL);
-
-	/* VGA state */
-	I915_WRITE(VGACNTRL, dev_priv->saveVGACNTRL);
-	I915_WRITE(VGA0, dev_priv->saveVGA0);
-	I915_WRITE(VGA1, dev_priv->saveVGA1);
-	I915_WRITE(VGA_PD, dev_priv->saveVGA_PD);
-	udelay(150);
-
-	/* Clock gating state */
-	I915_WRITE (D_STATE, dev_priv->saveD_STATE);
-	I915_WRITE (CG_2D_DIS, dev_priv->saveCG_2D_DIS);
-
-	/* Cache mode state */
-	I915_WRITE (CACHE_MODE_0, dev_priv->saveCACHE_MODE_0 | 0xffff0000);
-
-	/* Memory arbitration state */
-	I915_WRITE (MI_ARB_STATE, dev_priv->saveMI_ARB_STATE | 0xffff0000);
-
-	for (i = 0; i < 16; i++) {
-		I915_WRITE(SWF00 + (i << 2), dev_priv->saveSWF0[i]);
-		I915_WRITE(SWF10 + (i << 2), dev_priv->saveSWF1[i+7]);
-	}
-	for (i = 0; i < 3; i++)
-		I915_WRITE(SWF30 + (i << 2), dev_priv->saveSWF2[i]);
-
-	i915_restore_vga(dev);
-=======
 	i915_restore_state(dev);
 
 #if LINUX_VERSION_CODE > KERNEL_VERSION(2,6,25)
 	intel_opregion_init(dev);
 #endif
->>>>>>> 95c02743
 
 	return 0;
 }
